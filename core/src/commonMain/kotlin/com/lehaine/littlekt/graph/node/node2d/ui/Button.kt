--- conflicted
+++ resolved
@@ -230,13 +230,9 @@
     override fun calculateMinSize() {
         if (!minSizeInvalid) return
 
-<<<<<<< HEAD
-        layout()
-=======
         if (textDirty) {
             layout()
         }
->>>>>>> 1ef46c47
 
         val text = if (uppercase) text.uppercase() else text
         minSizeLayout.setText(font, text, scaleX = fontScaleX, scaleY = fontScaleY, wrap = wrap)
