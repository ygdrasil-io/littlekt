package com.lehaine.littlekt.math

import kotlin.math.sqrt

/**
 * @author Colton Daily
 * @date 11/23/2021
 */
open class Vec4f(x: Float, y: Float, z: Float, w: Float) {

    protected val fields = FloatArray(4)

    open val x get() = this[0]
    open val y get() = this[1]
    open val z get() = this[2]
    open val w get() = this[3]

    constructor(f: Float) : this(f, f, f, f)
    constructor(xyz: Vec3f, w: Float) : this(xyz.x, xyz.y, xyz.z, w)
    constructor(v: Vec4f) : this(v.x, v.y, v.z, v.w)

    init {
        fields[0] = x
        fields[1] = y
        fields[2] = z
        fields[3] = w
    }

    fun add(other: Vec4f, result: MutableVec4f): MutableVec4f = result.set(this).add(other)

    fun distance(other: Vec4f): Float = sqrt(sqrDistance(other))

    fun dot(other: Vec4f): Float = x * other.x + y * other.y + z * other.z + w * other.w

    /**
     * Checks vector components for equality using [com.lehaine.littlekt.math.isFuzzyEqual], that is all components must
     * have a difference less or equal [eps].
     */
    fun isFuzzyEqual(other: Vec4f, eps: Float = FUZZY_EQ_F): Boolean =
        isFuzzyEqual(x, other.x, eps) && isFuzzyEqual(y, other.y, eps) && isFuzzyEqual(z, other.z, eps) && isFuzzyEqual(
            w,
            other.w,
            eps
        )

    fun length(): Float = sqrt(sqrLength())

    fun mix(other: Vec4f, weight: Float, result: MutableVec4f): MutableVec4f {
        result.x = other.x * weight + x * (1f - weight)
        result.y = other.y * weight + y * (1f - weight)
        result.z = other.z * weight + z * (1f - weight)
        result.w = other.w * weight + w * (1f - weight)
        return result
    }

    fun mul(other: Vec4f, result: MutableVec4f): MutableVec4f = result.set(this).mul(other)

    fun norm(result: MutableVec4f): MutableVec4f = result.set(this).norm()

    fun quatProduct(otherQuat: Vec4f, result: MutableVec4f): MutableVec4f {
        result.x = w * otherQuat.x + x * otherQuat.w + y * otherQuat.z - z * otherQuat.y
        result.y = w * otherQuat.y + y * otherQuat.w + z * otherQuat.x - x * otherQuat.z
        result.z = w * otherQuat.z + z * otherQuat.w + x * otherQuat.y - y * otherQuat.x
        result.w = w * otherQuat.w - x * otherQuat.x - y * otherQuat.y - z * otherQuat.z
        return result
    }

    fun scale(factor: Float, result: MutableVec4f): MutableVec4f = result.set(this).scale(factor)

    fun sqrDistance(other: Vec4f): Float {
        val dx = x - other.x
        val dy = y - other.y
        val dz = z - other.z
        val dw = z - other.w
        return dx * dx + dy * dy + dz * dz + dw * dw
    }

    fun sqrLength(): Float = x * x + y * y + z * z + w * w

    fun subtract(other: Vec4f, result: MutableVec4f): MutableVec4f = result.set(this).subtract(other)

    fun getXyz(result: MutableVec3f): MutableVec3f {
        result.x = x
        result.y = y
        result.z = z
        return result
    }

    open operator fun get(i: Int): Float = fields[i]

    operator fun times(other: Vec4f): Float = dot(other)

    override fun toString(): String = "($x, $y, $z, $w)"

    /**
     * Checks vector components for equality (using '==' operator). For better numeric stability consider using
     * [isFuzzyEqual].
     */
    override fun equals(other: Any?): Boolean {
        if (this === other) return true
        if (other !is Vec4f) return false

        if (x != other.x) return false
        if (y != other.y) return false
        if (z != other.z) return false
        if (w != other.w) return false

        return true
    }

    override fun hashCode(): Int {
        var result = x.hashCode()
        result = 31 * result + y.hashCode()
        result = 31 * result + z.hashCode()
        result = 31 * result + w.hashCode()
        return result
    }

    companion object {
        val ZERO = Vec4f(0f)
        val X_AXIS = Vec4f(1f, 0f, 0f, 0f)
        val Y_AXIS = Vec4f(0f, 1f, 0f, 0f)
        val Z_AXIS = Vec4f(0f, 0f, 1f, 0f)
        val W_AXIS = Vec4f(0f, 0f, 0f, 1f)
        val NEG_X_AXIS = Vec4f(-1f, 0f, 0f, 0f)
        val NEG_Y_AXIS = Vec4f(0f, -1f, 0f, 0f)
        val NEG_Z_AXIS = Vec4f(0f, 0f, -1f, 0f)
        val NEG_W_AXIS = Vec4f(0f, 0f, 0f, -1f)
    }
}

open class MutableVec4f(x: Float, y: Float, z: Float, w: Float) : Vec4f(x, y, z, w) {

    override var x
        get() = this[0]
        set(value) {
            this[0] = value
        }
    override var y
        get() = this[1]
        set(value) {
            this[1] = value
        }
    override var z
        get() = this[2]
        set(value) {
            this[2] = value
        }
    override var w
        get() = this[3]
        set(value) {
            this[3] = value
        }

    val array: FloatArray
        get() = fields

    constructor() : this(0f, 0f, 0f, 0f)
    constructor(f: Float) : this(f, f, f, f)
    constructor(xyz: Vec3f, w: Float) : this(xyz.x, xyz.y, xyz.z, w)
    constructor(other: Vec4f) : this(other.x, other.y, other.z, other.w)

    fun add(other: Vec4f): MutableVec4f {
        x += other.x
        y += other.y
        z += other.z
        w += other.w
        return this
    }

    fun mul(other: Vec4f): MutableVec4f {
        x *= other.x
        y *= other.y
        z *= other.z
        w *= other.w
        return this
    }

    fun norm(): MutableVec4f = scale(1f / length())

    fun quatProduct(otherQuat: Vec4f): MutableVec4f {
        val px = w * otherQuat.x + x * otherQuat.w + y * otherQuat.z - z * otherQuat.y
        val py = w * otherQuat.y + y * otherQuat.w + z * otherQuat.x - x * otherQuat.z
        val pz = w * otherQuat.z + z * otherQuat.w + x * otherQuat.y - y * otherQuat.x
        val pw = w * otherQuat.w - x * otherQuat.x - y * otherQuat.y - z * otherQuat.z
        set(px, py, pz, pw)
        return this
    }

    fun scale(factor: Float): MutableVec4f {
        x *= factor
        y *= factor
        z *= factor
        w *= factor
        return this
    }

    fun set(x: Float, y: Float, z: Float, w: Float): MutableVec4f {
        this.x = x
        this.y = y
        this.z = z
        this.w = w
        return this
    }

    fun set(other: Vec4f): MutableVec4f {
        x = other.x
        y = other.y
        z = other.z
        w = other.w
        return this
    }

    fun set(xyz: Vec3f, w: Float = 0f): MutableVec4f {
        x = xyz.x
        y = xyz.y
        z = xyz.z
        this.w = w
        return this
    }

    fun subtract(other: Vec4f): MutableVec4f {
        x -= other.x
        y -= other.y
        z -= other.z
        w -= other.w
        return this
    }

    operator fun plusAssign(other: Vec4f) {
        add(other)
    }

    operator fun minusAssign(other: Vec4f) {
        subtract(other)
    }

    open operator fun set(i: Int, v: Float) {
        fields[i] = v
    }
}

<<<<<<< HEAD

open class Vec4d(x: Double, y: Double, z: Double, w: Double) {

    protected val fields = DoubleArray(4)

    open val x get() = this[0]
    open val y get() = this[1]
    open val z get() = this[2]
    open val w get() = this[3]

    constructor(f: Double) : this(f, f, f, f)
    constructor(xyz: Vec3d, w: Double) : this(xyz.x, xyz.y, xyz.z, w)
    constructor(v: Vec4d) : this(v.x, v.y, v.z, v.w)

    init {
        fields[0] = x
        fields[1] = y
        fields[2] = z
        fields[3] = w
    }

    fun add(other: Vec4d, result: MutableVec4d): MutableVec4d = result.set(this).add(other)

    fun distance(other: Vec4d): Double = sqrt(sqrDistance(other))

    fun dot(other: Vec4d): Double = x * other.x + y * other.y + z * other.z + w * other.w

    /**
     * Checks vector components for equality using [com.lehaine.littlekt.math.isFuzzyEqual], that is all components must
     * have a difference less or equal [eps].
     */
    fun isFuzzyEqual(other: Vec4d, eps: Double = FUZZY_EQ_D): Boolean =
        isFuzzyEqual(x, other.x, eps) && isFuzzyEqual(y, other.y, eps) && isFuzzyEqual(z, other.z, eps) && isFuzzyEqual(
            w,
            other.w,
            eps
        )

    fun length(): Double = sqrt(sqrLength())

    fun mix(other: Vec4d, weight: Double, result: MutableVec4d): MutableVec4d {
        result.x = other.x * weight + x * (1.0 - weight)
        result.y = other.y * weight + y * (1.0 - weight)
        result.z = other.z * weight + z * (1.0 - weight)
        result.w = other.w * weight + w * (1.0 - weight)
        return result
    }

    fun mul(other: Vec4d, result: MutableVec4d): MutableVec4d = result.set(this).mul(other)

    fun norm(result: MutableVec4d): MutableVec4d = result.set(this).norm()

    fun quatProduct(otherQuat: Vec4d, result: MutableVec4d): MutableVec4d {
        result.x = w * otherQuat.x + x * otherQuat.w + y * otherQuat.z - z * otherQuat.y
        result.y = w * otherQuat.y + y * otherQuat.w + z * otherQuat.x - x * otherQuat.z
        result.z = w * otherQuat.z + z * otherQuat.w + x * otherQuat.y - y * otherQuat.x
        result.w = w * otherQuat.w - x * otherQuat.x - y * otherQuat.y - z * otherQuat.z
        return result
    }

    fun scale(factor: Double, result: MutableVec4d): MutableVec4d = result.set(this).scale(factor)

    fun sqrDistance(other: Vec4d): Double {
        val dx = x - other.x
        val dy = y - other.y
        val dz = z - other.z
        val dw = z - other.w
        return dx * dx + dy * dy + dz * dz + dw * dw
    }

    fun sqrLength(): Double = x * x + y * y + z * z + w * w

    fun subtract(other: Vec4d, result: MutableVec4d): MutableVec4d = result.set(this).subtract(other)

    fun getXyz(result: MutableVec3d): MutableVec3d {
        result.x = x
        result.y = y
        result.z = z
        return result
    }

    open operator fun get(i: Int): Double = fields[i]

    operator fun times(other: Vec4d): Double = dot(other)

    override fun toString(): String = "($x, $y, $z, $w)"

    fun toVec4f(): Vec4f = Vec4f(x.toFloat(), y.toFloat(), z.toFloat(), w.toFloat())

    fun toMutableVec4f(): MutableVec4f = toMutableVec4f(MutableVec4f())

    fun toMutableVec4f(result: MutableVec4f): MutableVec4f =
        result.set(x.toFloat(), y.toFloat(), z.toFloat(), w.toFloat())

    /**
     * Checks vector components for equality (using '==' operator). For better numeric stability consider using
     * [isFuzzyEqual].
     */
    override fun equals(other: Any?): Boolean {
        if (this === other) return true
        if (other !is Vec4d) return false

        if (x != other.x) return false
        if (y != other.y) return false
        if (z != other.z) return false
        if (w != other.w) return false

        return true
    }

    override fun hashCode(): Int {
        var result = x.hashCode()
        result = 31 * result + y.hashCode()
        result = 31 * result + z.hashCode()
        result = 31 * result + w.hashCode()
        return result
    }

    companion object {
        val ZERO = Vec4d(0.0)
        val X_AXIS = Vec4d(1.0, 0.0, 0.0, 0.0)
        val Y_AXIS = Vec4d(0.0, 1.0, 0.0, 0.0)
        val Z_AXIS = Vec4d(0.0, 0.0, 1.0, 0.0)
        val W_AXIS = Vec4d(0.0, 0.0, 0.0, 1.0)
        val NEG_X_AXIS = Vec4d(-1.0, 0.0, 0.0, 0.0)
        val NEG_Y_AXIS = Vec4d(0.0, -1.0, 0.0, 0.0)
        val NEG_Z_AXIS = Vec4d(0.0, 0.0, -1.0, 0.0)
        val NEG_W_AXIS = Vec4d(0.0, 0.0, 0.0, -1.0)
    }
}

open class MutableVec4d(x: Double, y: Double, z: Double, w: Double) : Vec4d(x, y, z, w) {

    override var x
        get() = this[0]
        set(value) {
            this[0] = value
        }
    override var y
        get() = this[1]
        set(value) {
            this[1] = value
        }
    override var z
        get() = this[2]
        set(value) {
            this[2] = value
        }
    override var w
        get() = this[3]
        set(value) {
            this[3] = value
        }

    constructor() : this(0.0, 0.0, 0.0, 0.0)
    constructor(f: Double) : this(f, f, f, f)
    constructor(xyz: Vec3d, w: Double) : this(xyz.x, xyz.y, xyz.z, w)
    constructor(other: Vec4d) : this(other.x, other.y, other.z, other.w)

    fun add(other: Vec4d): MutableVec4d {
        x += other.x
        y += other.y
        z += other.z
        w += other.w
        return this
    }

    fun mul(other: Vec4d): MutableVec4d {
        x *= other.x
        y *= other.y
        z *= other.z
        w *= other.w
        return this
    }

    fun norm(): MutableVec4d = scale(1.0 / length())

    fun quatProduct(otherQuat: Vec4d): MutableVec4d {
        val px = w * otherQuat.x + x * otherQuat.w + y * otherQuat.z - z * otherQuat.y
        val py = w * otherQuat.y + y * otherQuat.w + z * otherQuat.x - x * otherQuat.z
        val pz = w * otherQuat.z + z * otherQuat.w + x * otherQuat.y - y * otherQuat.x
        val pw = w * otherQuat.w - x * otherQuat.x - y * otherQuat.y - z * otherQuat.z
        set(px, py, pz, pw)
        return this
    }

    fun scale(factor: Double): MutableVec4d {
        x *= factor
        y *= factor
        z *= factor
        w *= factor
        return this
    }

    fun set(x: Double, y: Double, z: Double, w: Double): MutableVec4d {
        this.x = x
        this.y = y
        this.z = z
        this.w = w
        return this
    }

    fun set(other: Vec4d): MutableVec4d {
        x = other.x
        y = other.y
        z = other.z
        w = other.w
        return this
    }

    fun set(xyz: Vec3d, w: Double = 0.0): MutableVec4d {
        x = xyz.x
        y = xyz.y
        z = xyz.z
        this.w = w
        return this
    }

    fun subtract(other: Vec4d): MutableVec4d {
        x -= other.x
        y -= other.y
        z -= other.z
        w -= other.w
        return this
    }

    operator fun plusAssign(other: Vec4d) {
        add(other)
    }

    operator fun minusAssign(other: Vec4d) {
        subtract(other)
    }

    open operator fun set(i: Int, v: Double) {
        fields[i] = v
    }
}

=======
>>>>>>> 61b6448e
open class Vec4i(x: Int, y: Int, z: Int, w: Int) {

    protected val fields = IntArray(4)

    open val x get() = this[0]
    open val y get() = this[1]
    open val z get() = this[2]
    open val w get() = this[3]

    constructor(f: Int) : this(f, f, f, f)
    constructor(v: Vec4i) : this(v.x, v.y, v.z, v.w)

    init {
        fields[0] = x
        fields[1] = y
        fields[2] = z
        fields[3] = w
    }

    open operator fun get(i: Int): Int = fields[i]

    override fun toString(): String = "($x, $y, $z, $w)"

    override fun equals(other: Any?): Boolean {
        if (this === other) return true
        if (other !is Vec4i) return false

        if (x != other.x) return false
        if (y != other.y) return false
        if (z != other.z) return false
        if (w != other.w) return false

        return true
    }

    override fun hashCode(): Int {
        var result = x.hashCode()
        result = 31 * result + y.hashCode()
        result = 31 * result + z.hashCode()
        result = 31 * result + w.hashCode()
        return result
    }

    companion object {
        val ZERO = Vec4i(0)
        val X_AXIS = Vec4i(1, 0, 0, 0)
        val Y_AXIS = Vec4i(0, 1, 0, 0)
        val Z_AXIS = Vec4i(0, 0, 1, 0)
        val W_AXIS = Vec4i(0, 0, 0, 1)
        val NEG_X_AXIS = Vec4i(-1, 0, 0, 0)
        val NEG_Y_AXIS = Vec4i(0, -1, 0, 0)
        val NEG_Z_AXIS = Vec4i(0, 0, -1, 0)
        val NEG_W_AXIS = Vec4i(0, 0, 0, -1)
    }
}

open class MutableVec4i(x: Int, y: Int, z: Int, w: Int) : Vec4i(x, y, z, w) {

    override var x
        get() = this[0]
        set(value) {
            this[0] = value
        }
    override var y
        get() = this[1]
        set(value) {
            this[1] = value
        }
    override var z
        get() = this[2]
        set(value) {
            this[2] = value
        }
    override var w
        get() = this[3]
        set(value) {
            this[3] = value
        }

    val array: IntArray
        get() = fields

    constructor() : this(0, 0, 0, 0)
    constructor(f: Int) : this(f, f, f, f)
    constructor(other: Vec4i) : this(other.x, other.y, other.z, other.w)

    init {
        fields[0] = x
        fields[1] = y
        fields[2] = z
        fields[3] = w
    }

    fun set(x: Int, y: Int, z: Int, w: Int): MutableVec4i {
        this.x = x
        this.y = y
        this.z = z
        this.w = w
        return this
    }

    fun set(other: Vec4i): MutableVec4i {
        x = other.x
        y = other.y
        z = other.z
        w = other.w
        return this
    }

    open operator fun set(i: Int, v: Int) {
        fields[i] = v
    }

    fun add(other: Vec4i): MutableVec4i {
        x += other.x
        y += other.y
        z += other.z
        w += other.w
        return this
    }

    fun subtract(other: Vec4i): MutableVec4i {
        x -= other.x
        y -= other.y
        z -= other.z
        w -= other.w
        return this
    }
}<|MERGE_RESOLUTION|>--- conflicted
+++ resolved
@@ -240,248 +240,6 @@
     }
 }
 
-<<<<<<< HEAD
-
-open class Vec4d(x: Double, y: Double, z: Double, w: Double) {
-
-    protected val fields = DoubleArray(4)
-
-    open val x get() = this[0]
-    open val y get() = this[1]
-    open val z get() = this[2]
-    open val w get() = this[3]
-
-    constructor(f: Double) : this(f, f, f, f)
-    constructor(xyz: Vec3d, w: Double) : this(xyz.x, xyz.y, xyz.z, w)
-    constructor(v: Vec4d) : this(v.x, v.y, v.z, v.w)
-
-    init {
-        fields[0] = x
-        fields[1] = y
-        fields[2] = z
-        fields[3] = w
-    }
-
-    fun add(other: Vec4d, result: MutableVec4d): MutableVec4d = result.set(this).add(other)
-
-    fun distance(other: Vec4d): Double = sqrt(sqrDistance(other))
-
-    fun dot(other: Vec4d): Double = x * other.x + y * other.y + z * other.z + w * other.w
-
-    /**
-     * Checks vector components for equality using [com.lehaine.littlekt.math.isFuzzyEqual], that is all components must
-     * have a difference less or equal [eps].
-     */
-    fun isFuzzyEqual(other: Vec4d, eps: Double = FUZZY_EQ_D): Boolean =
-        isFuzzyEqual(x, other.x, eps) && isFuzzyEqual(y, other.y, eps) && isFuzzyEqual(z, other.z, eps) && isFuzzyEqual(
-            w,
-            other.w,
-            eps
-        )
-
-    fun length(): Double = sqrt(sqrLength())
-
-    fun mix(other: Vec4d, weight: Double, result: MutableVec4d): MutableVec4d {
-        result.x = other.x * weight + x * (1.0 - weight)
-        result.y = other.y * weight + y * (1.0 - weight)
-        result.z = other.z * weight + z * (1.0 - weight)
-        result.w = other.w * weight + w * (1.0 - weight)
-        return result
-    }
-
-    fun mul(other: Vec4d, result: MutableVec4d): MutableVec4d = result.set(this).mul(other)
-
-    fun norm(result: MutableVec4d): MutableVec4d = result.set(this).norm()
-
-    fun quatProduct(otherQuat: Vec4d, result: MutableVec4d): MutableVec4d {
-        result.x = w * otherQuat.x + x * otherQuat.w + y * otherQuat.z - z * otherQuat.y
-        result.y = w * otherQuat.y + y * otherQuat.w + z * otherQuat.x - x * otherQuat.z
-        result.z = w * otherQuat.z + z * otherQuat.w + x * otherQuat.y - y * otherQuat.x
-        result.w = w * otherQuat.w - x * otherQuat.x - y * otherQuat.y - z * otherQuat.z
-        return result
-    }
-
-    fun scale(factor: Double, result: MutableVec4d): MutableVec4d = result.set(this).scale(factor)
-
-    fun sqrDistance(other: Vec4d): Double {
-        val dx = x - other.x
-        val dy = y - other.y
-        val dz = z - other.z
-        val dw = z - other.w
-        return dx * dx + dy * dy + dz * dz + dw * dw
-    }
-
-    fun sqrLength(): Double = x * x + y * y + z * z + w * w
-
-    fun subtract(other: Vec4d, result: MutableVec4d): MutableVec4d = result.set(this).subtract(other)
-
-    fun getXyz(result: MutableVec3d): MutableVec3d {
-        result.x = x
-        result.y = y
-        result.z = z
-        return result
-    }
-
-    open operator fun get(i: Int): Double = fields[i]
-
-    operator fun times(other: Vec4d): Double = dot(other)
-
-    override fun toString(): String = "($x, $y, $z, $w)"
-
-    fun toVec4f(): Vec4f = Vec4f(x.toFloat(), y.toFloat(), z.toFloat(), w.toFloat())
-
-    fun toMutableVec4f(): MutableVec4f = toMutableVec4f(MutableVec4f())
-
-    fun toMutableVec4f(result: MutableVec4f): MutableVec4f =
-        result.set(x.toFloat(), y.toFloat(), z.toFloat(), w.toFloat())
-
-    /**
-     * Checks vector components for equality (using '==' operator). For better numeric stability consider using
-     * [isFuzzyEqual].
-     */
-    override fun equals(other: Any?): Boolean {
-        if (this === other) return true
-        if (other !is Vec4d) return false
-
-        if (x != other.x) return false
-        if (y != other.y) return false
-        if (z != other.z) return false
-        if (w != other.w) return false
-
-        return true
-    }
-
-    override fun hashCode(): Int {
-        var result = x.hashCode()
-        result = 31 * result + y.hashCode()
-        result = 31 * result + z.hashCode()
-        result = 31 * result + w.hashCode()
-        return result
-    }
-
-    companion object {
-        val ZERO = Vec4d(0.0)
-        val X_AXIS = Vec4d(1.0, 0.0, 0.0, 0.0)
-        val Y_AXIS = Vec4d(0.0, 1.0, 0.0, 0.0)
-        val Z_AXIS = Vec4d(0.0, 0.0, 1.0, 0.0)
-        val W_AXIS = Vec4d(0.0, 0.0, 0.0, 1.0)
-        val NEG_X_AXIS = Vec4d(-1.0, 0.0, 0.0, 0.0)
-        val NEG_Y_AXIS = Vec4d(0.0, -1.0, 0.0, 0.0)
-        val NEG_Z_AXIS = Vec4d(0.0, 0.0, -1.0, 0.0)
-        val NEG_W_AXIS = Vec4d(0.0, 0.0, 0.0, -1.0)
-    }
-}
-
-open class MutableVec4d(x: Double, y: Double, z: Double, w: Double) : Vec4d(x, y, z, w) {
-
-    override var x
-        get() = this[0]
-        set(value) {
-            this[0] = value
-        }
-    override var y
-        get() = this[1]
-        set(value) {
-            this[1] = value
-        }
-    override var z
-        get() = this[2]
-        set(value) {
-            this[2] = value
-        }
-    override var w
-        get() = this[3]
-        set(value) {
-            this[3] = value
-        }
-
-    constructor() : this(0.0, 0.0, 0.0, 0.0)
-    constructor(f: Double) : this(f, f, f, f)
-    constructor(xyz: Vec3d, w: Double) : this(xyz.x, xyz.y, xyz.z, w)
-    constructor(other: Vec4d) : this(other.x, other.y, other.z, other.w)
-
-    fun add(other: Vec4d): MutableVec4d {
-        x += other.x
-        y += other.y
-        z += other.z
-        w += other.w
-        return this
-    }
-
-    fun mul(other: Vec4d): MutableVec4d {
-        x *= other.x
-        y *= other.y
-        z *= other.z
-        w *= other.w
-        return this
-    }
-
-    fun norm(): MutableVec4d = scale(1.0 / length())
-
-    fun quatProduct(otherQuat: Vec4d): MutableVec4d {
-        val px = w * otherQuat.x + x * otherQuat.w + y * otherQuat.z - z * otherQuat.y
-        val py = w * otherQuat.y + y * otherQuat.w + z * otherQuat.x - x * otherQuat.z
-        val pz = w * otherQuat.z + z * otherQuat.w + x * otherQuat.y - y * otherQuat.x
-        val pw = w * otherQuat.w - x * otherQuat.x - y * otherQuat.y - z * otherQuat.z
-        set(px, py, pz, pw)
-        return this
-    }
-
-    fun scale(factor: Double): MutableVec4d {
-        x *= factor
-        y *= factor
-        z *= factor
-        w *= factor
-        return this
-    }
-
-    fun set(x: Double, y: Double, z: Double, w: Double): MutableVec4d {
-        this.x = x
-        this.y = y
-        this.z = z
-        this.w = w
-        return this
-    }
-
-    fun set(other: Vec4d): MutableVec4d {
-        x = other.x
-        y = other.y
-        z = other.z
-        w = other.w
-        return this
-    }
-
-    fun set(xyz: Vec3d, w: Double = 0.0): MutableVec4d {
-        x = xyz.x
-        y = xyz.y
-        z = xyz.z
-        this.w = w
-        return this
-    }
-
-    fun subtract(other: Vec4d): MutableVec4d {
-        x -= other.x
-        y -= other.y
-        z -= other.z
-        w -= other.w
-        return this
-    }
-
-    operator fun plusAssign(other: Vec4d) {
-        add(other)
-    }
-
-    operator fun minusAssign(other: Vec4d) {
-        subtract(other)
-    }
-
-    open operator fun set(i: Int, v: Double) {
-        fields[i] = v
-    }
-}
-
-=======
->>>>>>> 61b6448e
 open class Vec4i(x: Int, y: Int, z: Int, w: Int) {
 
     protected val fields = IntArray(4)
