package com.lehaine.littlekt.math

import com.lehaine.littlekt.file.FloatBuffer
import com.lehaine.littlekt.math.geom.Angle
import com.lehaine.littlekt.math.geom.degrees
import com.lehaine.littlekt.math.geom.radians
import com.lehaine.littlekt.util.internal.lock
import kotlin.math.*

/**
 * A 4x4 column major matrix.
 * @author Colton Daily
 * @date 11/23/2021
 */
open class Mat4 {

    val data = FloatArray(16)
<<<<<<< HEAD
=======

    /**
     * XX: Typically the unrotated X component for scaling, also the cosine of the angle when rotated on the Y and/or Z axis. On
     * Vector3 multiplication this value is multiplied with the source X component and added to the target X component.
     */
    var m00: Float
        get() = data[0]
        set(value) {
            data[0] = value
        }

    /**
     * XY: Typically the negative sine of the angle when rotated on the Z axis. On Vector3 multiplication this value is multiplied
     * with the source Y component and added to the target X component.
     */
    var m01: Float
        get() = data[4]
        set(value) {
            data[4] = value
        }

    /**
     * XZ: Typically the sine of the angle when rotated on the Y axis. On Vector3 multiplication this value is multiplied with the
     * source Z component and added to the target X component.
     */
    var m02: Float
        get() = data[8]
        set(value) {
            data[8] = value
        }

    /**
     * XW: Typically the translation of the X component. On Vector3 multiplication this value is added to the target X
     * component.
     */
    var m03: Float
        get() = data[12]
        set(value) {
            data[12] = value
        }

    /**
     * YX: Typically the sine of the angle when rotated on the Z axis. On Vector3 multiplication this value is multiplied with the
     * source X component and added to the target Y component.
     */
    var m10: Float
        get() = data[1]
        set(value) {
            data[1] = value
        }

    /**
     * YY: Typically the unrotated Y component for scaling, also the cosine of the angle when rotated on the X and/or Z axis. On
     * Vector3 multiplication this value is multiplied with the source Y component and added to the target Y component.
     */
    var m11: Float
        get() = data[5]
        set(value) {
            data[5] = value
        }

    /**
     * YZ: Typically the negative sine of the angle when rotated on the X axis. On Vector3 multiplication this value is multiplied
     * with the source Z component and added to the target Y component.
     */
    var m12: Float
        get() = data[9]
        set(value) {
            data[9] = value
        }

    /**
     * YW: Typically the translation of the Y component. On Vector3 multiplication this value is added to the target Y
     * component.
     */
    var m13: Float
        get() = data[13]
        set(value) {
            data[13] = value
        }

    /**
     * ZX: Typically the negative sine of the angle when rotated on the Y axis. On Vector3 multiplication this value is multiplied
     * with the source X component and added to the target Z component.
     */
    var m20: Float
        get() = data[2]
        set(value) {
            data[2] = value
        }

    /**
     * ZY: Typical the sine of the angle when rotated on the X axis. On Vector3 multiplication this value is multiplied with the
     * source Y component and added to the target Z component.
     */
    var m21: Float
        get() = data[6]
        set(value) {
            data[6] = value
        }

    /**
     * ZZ: Typically the unrotated Z component for scaling, also the cosine of the angle when rotated on the X and/or Y axis. On
     * Vector3 multiplication this value is multiplied with the source Z component and added to the target Z component.
     */
    var m22: Float
        get() = data[10]
        set(value) {
            data[10] = value
        }

    /**
     * ZW: Typically the translation of the Z component. On Vector3 multiplication this value is added to the target Z
     * component.
     */
    var m23: Float
        get() = data[14]
        set(value) {
            data[14] = value
        }

    /**
     * WX: Typically the value zero. On [Vec3f] multiplication this value is ignored.
     */
    var m30: Float
        get() = data[3]
        set(value) {
            data[3] = value
        }

    /**
     * WY: Typically the value zero. On [Vec3f] multiplication this value is ignored.
     */
    var m31: Float
        get() = data[7]
        set(value) {
            data[7] = value
        }

    /**
     * WZ: Typically the value zero. On [Vec3f] multiplication this value is ignored.
     */
    var m32: Float
        get() = data[11]
        set(value) {
            data[11] = value
        }

    /**
     * WW: Typically the value one. On [Vec3f] multiplication this value is ignored.
     */
    var m33: Float
        get() = data[15]
        set(value) {
            data[15] = value
        }

    /**
     * @return the determinant of this matrix
     */
    val det: Float
        get() = m30 * m21 * m12 * m03 - m20 * m31 * m12 * m03 -
                m30 * m11 * m22 * m03 + m10 * m31 * m22 * m03 +
                m20 * m11 * m32 * m03 - m10 * m21 * m32 * m03 -
                m30 * m21 * m02 * m13 + m20 * m31 * m02 * m13 +
                m30 * m01 * m22 * m13 - m00 * m31 * m22 * m13 -
                m20 * m01 * m32 * m13 + m00 * m21 * m32 * m13 +
                m30 * m11 * m02 * m23 - m10 * m31 * m02 * m23 -
                m30 * m01 * m12 * m23 + m00 * m31 * m12 * m23 +
                m10 * m01 * m32 * m23 - m00 * m11 * m32 * m23 -
                m20 * m11 * m02 * m33 + m10 * m21 * m02 * m33 +
                m20 * m01 * m12 * m33 - m00 * m21 * m12 * m33 -
                m10 * m01 * m22 * m33 + m00 * m11 * m22 * m33

    /**
     * @return the determinant of the 3x3 upper left matrix
     */
    val det3x3: Float
        get() = m00 * m11 * m22 + m01 * m12 * m20 + m02 * m10 * m21 -
                m00 * m12 * m21 - m01 * m10 * m22 - m02 * m11 * m20

    /**
     * @return the squared scale factor on the X axis
     **/
    val scaleXSqr get() = m00 * m00 + m01 * m01 + m02 * m02

    /**
     * @return the squared scale factor on the Y axis
     **/
    val scaleYSqr get() = m10 * m10 + m11 * m11 + m12 * m12

    /**
     * @return the squared scale factor on the Z axis
     **/
    val scaleZSqr get() = m20 * m20 + m21 * m21 + m22 * m22

    /**
     * @return the scale factor on the X axis (non-negative)
     **/
    val scaleX get() = if (m01.isFuzzyZero() && m02.isFuzzyZero()) abs(m00) else sqrt(scaleXSqr)

    /**
     * @return the scale factor on the Y axis (non-negative)
     **/
    val scaleY get() = if (m10.isFuzzyZero() && m12.isFuzzyZero()) abs(m11) else sqrt(scaleYSqr)

    /**
     * @return the scale factor on the X axis (non-negative)
     **/
    val scaleZ get() = if (m20.isFuzzyZero() && m21.isFuzzyZero()) abs(m22) else sqrt(scaleZSqr)
>>>>>>> 61b6448e

    init {
        setToIdentity()
    }

<<<<<<< HEAD
    fun translate(tx: Float, ty: Float, tz: Float): Mat4 {
        for (i in 0..3) {
            data[12 + i] += data[i] * tx + data[4 + i] * ty + data[8 + i] * tz
=======
    fun set(other: Mat4): Mat4 {
        for (i in 0..15) {
            data[i] = other.data[i]
        }
        return this
    }

    fun set(floats: List<Float>): Mat4 {
        for (i in 0..15) {
            data[i] = floats[i]
>>>>>>> 61b6448e
        }
        return this
    }

    fun set(other: Mat3): Mat4 {
        data[0] = other.data[0]
        data[1] = other.data[1]
        data[2] = other.data[2]
        data[3] = 0f
        data[4] = other.data[3]
        data[5] = other.data[4]
        data[6] = other.data[5]
        data[7] = 0f
        data[8] = 0f
        data[9] = 0f
        data[10] = 1f
        data[11] = 0f
        data[12] = other.data[6]
        data[13] = other.data[7]
        data[14] = 0f
        data[15] = other.data[8]
        return this
    }

    /**
     * Sets the matrix to a rotation matrix representing the quaternion.
     * @param quaternion the quaternion that is to be used to set this matrix
     * @return this matrix
     */
    fun set(quaternion: Vec4f) = set(quaternion.x, quaternion.y, quaternion.z, quaternion.w)

    /**
     * Sets the matrix to a rotation matrix representing the quaternion.
     * @param qx The X component of the quaternion that is to be used to set this matrix.
     * @param qy The Y component of the quaternion that is to be used to set this matrix.
     * @param qz The Z component of the quaternion that is to be used to set this matrix.
     * @param qw The W component of the quaternion that is to be used to set this matrix.
     * @return this matrix
     */
    fun set(qx: Float, qy: Float, qz: Float, qw: Float) = set(0f, 0f, 0f, qx, qy, qz, qw)

    /**
     * Sets the matrix to a rotation matrix representing the translation and quaternion.
     * @param tx The X component of the translation that is to be used to set this matrix.
     * @param ty The Y component of the translation that is to be used to set this matrix.
     * @param tz The Z component of the translation that is to be used to set this matrix.
     * @param qx The X component of the quaternion that is to be used to set this matrix.
     * @param qy The Y component of the quaternion that is to be used to set this matrix.
     * @param qz The Z component of the quaternion that is to be used to set this matrix.
     * @param qw The W component of the quaternion that is to be used to set this matrix.
     * @param sx The X component of the scaling that is to be used to set this matrix.
     * @param sy The Y component of the scaling that is to be used to set this matrix.
     * @param sz The Z component of the scaling that is to be used to set this matrix.
     * @return this matrix
     */
    fun set(
        tx: Float,
        ty: Float,
        tz: Float,
        qx: Float,
        qy: Float,
        qz: Float,
        qw: Float,
        sx: Float = 1f,
        sy: Float = 1f,
        sz: Float = 1f
    ): Mat4 {
        var s = sqrt(qw * qw + qx * qx + qy * qy + qz * qz)
        s = 1f / (s * s)

        m00 = sx * (1 - 2 * s * (qy * qy + qz * qz))
        m01 = sy * (2 * s * (qx * qy - qz * qw))
        m02 = sz * (2 * s * (qx * qz + qy * qw))
        m03 = tx

        m10 = sx * (2 * s * (qx * qy + qz * qw))
        m11 = sy * (1 - 2 * s * (qx * qx + qz * qz))
        m12 = sz * (2 * s * (qy * qz - qx * qw))
        m12 = ty

        m20 = sx * (2 * s * (qx * qz - qy * qw))
        m21 = sy * (2 * s * (qy * qz + qx * qw))
        m22 = sz * (1 - 2 * s * (qx * qx + qy * qy))
        m23 = tz

        m30 = 0f
        m31 = 0f
        m32 = 0f
        m33 = 1f

        return this
    }

    fun set(xAxis: Vec3f, yAxis: Vec3f, zAxis: Vec3f, pos: Vec3f): Mat4 {
        m00 = xAxis.x
        m01 = xAxis.y
        m02 = xAxis.z
        m10 = yAxis.x
        m11 = yAxis.y
        m12 = yAxis.z
        m20 = zAxis.x
        m21 = zAxis.y
        m22 = zAxis.z
        m03 = pos.x
        m13 = pos.y
        m23 = pos.z
        m30 = 0f
        m31 = 0f
        m32 = 0f
        m33 = 1f
        return this
    }

    /**
     * Post-multiplies this matrix by a translation matrix.
     * @param x the X component of the translation vector
     * @param y the Y component of the translation vector
     * @param z the Z component of the translation vector
     * @return this matrix
     */
    fun translate(x: Float, y: Float, z: Float): Mat4 {
        for (i in 0..3) {
            data[12 + i] += data[i] * x + data[4 + i] * y + data[8 + i] * z
        }
        return this
    }

    /**
     * Post-multiplies this matrix by a translation matrix.
     * @param offset the translation vector to add to the current matrix
     * @return this matrix
     */
    fun translate(offset: Vec3f) = translate(offset.x, offset.y, offset.z)

    /**
     * Post-multiplies this matrix by a translation matrix and stores the result in the specified matrix
     * @param x the X component of the translation vector
     * @param y the Y component of the translation vector
     * @param z the Z component of the translation vector
     * @return the [result] matrix
     */
    fun translate(x: Float, y: Float, z: Float, result: Mat4): Mat4 {
        for (i in 0..11) {
            result.data[i] = data[i]
        }
        for (i in 0..3) {
<<<<<<< HEAD
            result.data[12 + i] = data[i] * tx + data[4 + i] * ty + data[8 + i] * tz + data[12 + i]
=======
            result.data[12 + i] = data[i] * x + data[4 + i] * y + data[8 + i] * z + data[12 + i]
>>>>>>> 61b6448e
        }
        return result
    }

    fun rotate(ax: Float, ay: Float, az: Float, degrees: Float): Mat4 {
        return lock(tmpMatLock) {
            tmpMatA.setToRotation(degrees, ax, ay, az)
            set(mul(tmpMatA, tmpMatB))
        }
    }

    fun rotate(axis: Vec3f, degrees: Float) = rotate(axis.x, axis.y, axis.z, degrees)

    fun rotate(eulerX: Float, eulerY: Float, eulerZ: Float): Mat4 {
        return lock(tmpMatLock) {
            tmpMatA.setFromEulerAngles(eulerX, eulerY, eulerZ)
            set(mul(tmpMatA, tmpMatB))
        }
    }

    fun rotate(ax: Float, ay: Float, az: Float, degrees: Float, result: Mat4): Mat4 {
        return lock(tmpMatLock) {
            tmpMatA.setToRotation(degrees, ax, ay, az)
            mul(tmpMatA, result)
        }
    }

    fun rotate(axis: Vec3f, degrees: Float, result: Mat4) = rotate(axis.x, axis.y, axis.z, degrees, result)

    fun rotate(eulerX: Float, eulerY: Float, eulerZ: Float, result: Mat4): Mat4 {
        result.set(this)
        result.rotate(eulerX, eulerY, eulerZ)
        return result
    }

    fun rotate(rotationMat: Mat3) {
        return lock(tmpMatLock) {
            tmpMatA.setToIdentity().set(rotationMat)
            set(mul(tmpMatA, tmpMatB))
        }
    }

    /**
     * Post-multiplies this matrix with the given matrix, storing the result in this matrix.
     *
     * For example:
     * ```
     * A.mul(B) results in A := AB
     * ```
     * @param other the other matrix to multiply by
     * @return this matrix
     */
    fun mul(other: Mat4): Mat4 {
        return lock(tmpMatLock) {
            mul(other, tmpMatA)
            set(tmpMatA)
        }
    }

    /**
     * Post-multiplies this matrix with the given matrix, storing the result in the specified matrix.
     *
     * For example:
     * ```
     * A.mul(B) results in A := AB
     * ```
     * @param other the other matrix to multiply by
     * @param result the matrix to store the result
     * @return the [result] matrix
     */
    fun mul(other: Mat4, result: Mat4): Mat4 {
        for (i in 0..3) {
<<<<<<< HEAD
            data[i] *= sx
            data[4 + i] *= sy
            data[8 + i] *= sz
=======
            for (j in 0..3) {
                var x = 0f
                for (k in 0..3) {
                    x += data[j + k * 4] * other.data[i * 4 + k]
                }
                result.data[i * 4 + j] = x
            }
>>>>>>> 61b6448e
        }
        return result
    }

    /**
     * Pre-multiplies this matrix with the given matrix, storing the result in this matrix.
     *
     * For example:
     * ```
     * A.mulLeft(B) results in A := BA.
     * ```
     * @param other the other matrix to multiply by
     * @return this matrix
     */
    fun mulLeft(other: Mat4): Mat4 {
        return lock(tmpMatLock) {
            mulLeft(other, tmpMatA)
            set(tmpMatA)
        }
    }

    /**
     * Pre-multiplies this matrix with the given matrix, storing the result in the specified matrix.
     *
     * For example:
     * ```
     * A.mulLeft(B) results in A := BA.
     * ```
     * @param other the other matrix to multiply by
     * @param result the matrix to store the result
     * @return the [result] matrix
     */
    fun mulLeft(other: Mat4, result: Mat4): Mat4 {
        for (i in 0..3) {
<<<<<<< HEAD
            result.data[i] = data[i] * sx
            result.data[4 + i] = data[4 + i] * sy
            result.data[8 + i] = data[8 + i] * sz
            result.data[12 + i] = data[12 + i]
=======
            for (j in 0..3) {
                var x = 0f
                for (k in 0..3) {
                    x += other.data[j + k * 4] * data[i * 4 + k]
                }
                result.data[i * 4 + j] = x
            }
>>>>>>> 61b6448e
        }
        return result
    }

    fun transpose(): Mat4 {
        return lock(tmpMatLock) {
            set(transpose(tmpMatA))
        }
    }

    fun transpose(result: Mat4): Mat4 {
        for (i in 0..3) {
            val mBase = i * 4
            result.data[i] = data[mBase]
            result.data[i + 4] = data[mBase + 1]
            result.data[i + 8] = data[mBase + 2]
            result.data[i + 12] = data[mBase + 3]
        }
        return result
    }

    fun transform(vec: MutableVec3f, w: Float = 1f): MutableVec3f {
        val x = vec.x * this[0, 0] + vec.y * this[0, 1] + vec.z * this[0, 2] + w * this[0, 3]
        val y = vec.x * this[1, 0] + vec.y * this[1, 1] + vec.z * this[1, 2] + w * this[1, 3]
        val z = vec.x * this[2, 0] + vec.y * this[2, 1] + vec.z * this[2, 2] + w * this[2, 3]
        return vec.set(x, y, z)
    }

    fun transform(vec: Vec3f, w: Float, result: MutableVec3f): MutableVec3f {
        result.x = vec.x * this[0, 0] + vec.y * this[0, 1] + vec.z * this[0, 2] + w * this[0, 3]
        result.y = vec.x * this[1, 0] + vec.y * this[1, 1] + vec.z * this[1, 2] + w * this[1, 3]
        result.z = vec.x * this[2, 0] + vec.y * this[2, 1] + vec.z * this[2, 2] + w * this[2, 3]
        return result
    }

    fun transform(vec: MutableVec4f): MutableVec4f {
        val x = vec.x * this[0, 0] + vec.y * this[0, 1] + vec.z * this[0, 2] + vec.w * this[0, 3]
        val y = vec.x * this[1, 0] + vec.y * this[1, 1] + vec.z * this[1, 2] + vec.w * this[1, 3]
        val z = vec.x * this[2, 0] + vec.y * this[2, 1] + vec.z * this[2, 2] + vec.w * this[2, 3]
        val w = vec.x * this[3, 0] + vec.y * this[3, 1] + vec.z * this[3, 2] + vec.w * this[3, 3]
        return vec.set(x, y, z, w)
    }

    fun transform(vec: Vec4f, result: MutableVec4f): MutableVec4f {
        result.x = vec.x * this[0, 0] + vec.y * this[0, 1] + vec.z * this[0, 2] + vec.w * this[0, 3]
        result.y = vec.x * this[1, 0] + vec.y * this[1, 1] + vec.z * this[1, 2] + vec.w * this[1, 3]
        result.z = vec.x * this[2, 0] + vec.y * this[2, 1] + vec.z * this[2, 2] + vec.w * this[2, 3]
        result.w = vec.x * this[3, 0] + vec.y * this[3, 1] + vec.z * this[3, 2] + vec.w * this[3, 3]
        return result
    }

    /**
     * Sets this matrix to all zeros.
     * @return this matrix
     */
    fun setToZero(): Mat4 {
        for (i in 0..15) {
            data[i] = 0f
        }
        return this
    }

    /**
     * Sets this matrix to an identity matrix.
     * @return this matrix
     */
    fun setToIdentity(): Mat4 {
        for (i in 1..15) {
            data[i] = 0f
        }
        m00 = 1f
        m11 = 1f
        m22 = 1f
        m33 = 1f
        return this
    }


    /**
     * Invert the matrix. Stores the result in this matrix.
     * @return this matrix
     * @param eps the value to check when checking if the matrix is singular.
     * @throws RuntimeException if the matrix is singular (not invertible)
     */
    fun invert(eps: Float = 0f): Mat4 {
        return lock(tmpMatLock) { invert(tmpMatA, eps).also { set(tmpMatA) } }
    }

    /**
     * Invert the matrix. Stores the result in the specified [Mat4].
     * @return this matrix
     * @param result the matrix to store the result
     * @param eps the value to check when checking if the matrix is singular.
     * @throws RuntimeException if the matrix is singular (not invertible)
     */
    fun invert(result: Mat4, eps: Float = 0f): Mat4 {
        // Invert a 4 x 4 matrix using Cramer's Rule

        // transpose matrix
        val src0 = data[0]
        val src4 = data[1]
        val src8 = data[2]
        val src12 = data[3]

        val src1 = data[4]
        val src5 = data[5]
        val src9 = data[6]
        val src13 = data[7]

        val src2 = data[8]
        val src6 = data[9]
        val src10 = data[10]
        val src14 = data[11]

        val src3 = data[12]
        val src7 = data[13]
        val src11 = data[14]
        val src15 = data[15]

        // calculate pairs for first 8 elements (cofactors)
        val atmp0 = src10 * src15
        val atmp1 = src11 * src14
        val atmp2 = src9 * src15
        val atmp3 = src11 * src13
        val atmp4 = src9 * src14
        val atmp5 = src10 * src13
        val atmp6 = src8 * src15
        val atmp7 = src11 * src12
        val atmp8 = src8 * src14
        val atmp9 = src10 * src12
        val atmp10 = src8 * src13
        val atmp11 = src9 * src12

        // calculate first 8 elements (cofactors)
        val dst0 = atmp0 * src5 + atmp3 * src6 + atmp4 * src7 - (atmp1 * src5 + atmp2 * src6 + atmp5 * src7)
        val dst1 = atmp1 * src4 + atmp6 * src6 + atmp9 * src7 - (atmp0 * src4 + atmp7 * src6 + atmp8 * src7)
        val dst2 = atmp2 * src4 + atmp7 * src5 + atmp10 * src7 - (atmp3 * src4 + atmp6 * src5 + atmp11 * src7)
        val dst3 = atmp5 * src4 + atmp8 * src5 + atmp11 * src6 - (atmp4 * src4 + atmp9 * src5 + atmp10 * src6)
        val dst4 = atmp1 * src1 + atmp2 * src2 + atmp5 * src3 - (atmp0 * src1 + atmp3 * src2 + atmp4 * src3)
        val dst5 = atmp0 * src0 + atmp7 * src2 + atmp8 * src3 - (atmp1 * src0 + atmp6 * src2 + atmp9 * src3)
        val dst6 = atmp3 * src0 + atmp6 * src1 + atmp11 * src3 - (atmp2 * src0 + atmp7 * src1 + atmp10 * src3)
        val dst7 = atmp4 * src0 + atmp9 * src1 + atmp10 * src2 - (atmp5 * src0 + atmp8 * src1 + atmp11 * src2)

        // calculate pairs for second 8 elements (cofactors)
        val btmp0 = src2 * src7
        val btmp1 = src3 * src6
        val btmp2 = src1 * src7
        val btmp3 = src3 * src5
        val btmp4 = src1 * src6
        val btmp5 = src2 * src5
        val btmp6 = src0 * src7
        val btmp7 = src3 * src4
        val btmp8 = src0 * src6
        val btmp9 = src2 * src4
        val btmp10 = src0 * src5
        val btmp11 = src1 * src4

        // calculate second 8 elements (cofactors)
        val dst8 = btmp0 * src13 + btmp3 * src14 + btmp4 * src15 - (btmp1 * src13 + btmp2 * src14 + btmp5 * src15)
        val dst9 = btmp1 * src12 + btmp6 * src14 + btmp9 * src15 - (btmp0 * src12 + btmp7 * src14 + btmp8 * src15)
        val dst10 = btmp2 * src12 + btmp7 * src13 + btmp10 * src15 - (btmp3 * src12 + btmp6 * src13 + btmp11 * src15)
        val dst11 = btmp5 * src12 + btmp8 * src13 + btmp11 * src14 - (btmp4 * src12 + btmp9 * src13 + btmp10 * src14)
        val dst12 = btmp2 * src10 + btmp5 * src11 + btmp1 * src9 - (btmp4 * src11 + btmp0 * src9 + btmp3 * src10)
        val dst13 = btmp8 * src11 + btmp0 * src8 + btmp7 * src10 - (btmp6 * src10 + btmp9 * src11 + btmp1 * src8)
        val dst14 = btmp6 * src9 + btmp11 * src11 + btmp3 * src8 - (btmp10 * src11 + btmp2 * src8 + btmp7 * src9)
        val dst15 = btmp10 * src10 + btmp4 * src8 + btmp9 * src9 - (btmp8 * src9 + btmp11 * src10 + btmp5 * src8)

        // calculate determinant
        val det = src0 * dst0 + src1 * dst1 + src2 * dst2 + src3 * dst3

        if (det.isFuzzyZero(eps)) {
            throw RuntimeException("Un-invertible matrix")
        }

        // calculate matrix inverse
<<<<<<< HEAD
        val invdet = 1.0f / det
=======
        val invdet = 1f / det
>>>>>>> 61b6448e
        result.data[0] = dst0 * invdet
        result.data[1] = dst1 * invdet
        result.data[2] = dst2 * invdet
        result.data[3] = dst3 * invdet

        result.data[4] = dst4 * invdet
        result.data[5] = dst5 * invdet
        result.data[6] = dst6 * invdet
        result.data[7] = dst7 * invdet

        result.data[8] = dst8 * invdet
        result.data[9] = dst9 * invdet
        result.data[10] = dst10 * invdet
        result.data[11] = dst11 * invdet

        result.data[12] = dst12 * invdet
        result.data[13] = dst13 * invdet
        result.data[14] = dst14 * invdet
        result.data[15] = dst15 * invdet

<<<<<<< HEAD
        return true
    }

    fun transform(vec: MutableVec3f, w: Float = 1f): MutableVec3f {
        val x = vec.x * this[0, 0] + vec.y * this[0, 1] + vec.z * this[0, 2] + w * this[0, 3]
        val y = vec.x * this[1, 0] + vec.y * this[1, 1] + vec.z * this[1, 2] + w * this[1, 3]
        val z = vec.x * this[2, 0] + vec.y * this[2, 1] + vec.z * this[2, 2] + w * this[2, 3]
        return vec.set(x, y, z)
    }

    fun transform(vec: Vec3f, w: Float, result: MutableVec3f): MutableVec3f {
        result.x = vec.x * this[0, 0] + vec.y * this[0, 1] + vec.z * this[0, 2] + w * this[0, 3]
        result.y = vec.x * this[1, 0] + vec.y * this[1, 1] + vec.z * this[1, 2] + w * this[1, 3]
        result.z = vec.x * this[2, 0] + vec.y * this[2, 1] + vec.z * this[2, 2] + w * this[2, 3]
        return result
    }

    fun transform(vec: MutableVec4f): MutableVec4f {
        val x = vec.x * this[0, 0] + vec.y * this[0, 1] + vec.z * this[0, 2] + vec.w * this[0, 3]
        val y = vec.x * this[1, 0] + vec.y * this[1, 1] + vec.z * this[1, 2] + vec.w * this[1, 3]
        val z = vec.x * this[2, 0] + vec.y * this[2, 1] + vec.z * this[2, 2] + vec.w * this[2, 3]
        val w = vec.x * this[3, 0] + vec.y * this[3, 1] + vec.z * this[3, 2] + vec.w * this[3, 3]
        return vec.set(x, y, z, w)
    }

    fun transform(vec: Vec4f, result: MutableVec4f): MutableVec4f {
        result.x = vec.x * this[0, 0] + vec.y * this[0, 1] + vec.z * this[0, 2] + vec.w * this[0, 3]
        result.y = vec.x * this[1, 0] + vec.y * this[1, 1] + vec.z * this[1, 2] + vec.w * this[1, 3]
        result.z = vec.x * this[2, 0] + vec.y * this[2, 1] + vec.z * this[2, 2] + vec.w * this[2, 3]
        result.w = vec.x * this[3, 0] + vec.y * this[3, 1] + vec.z * this[3, 2] + vec.w * this[3, 3]
        return result
    }

    fun add(other: Mat4): Mat4 {
        for (i in 0..15) {
            data[i] += other.data[i]
        }
=======
>>>>>>> 61b6448e
        return this
    }

    /**
     * Sets the matrix to an orthographic  projection.
     * @param left The left clipping plane
     * @param right The right clipping plane
     * @param bottom The bottom clipping plane
     * @param top The top clipping plane
     * @param near The near clipping plane
     * @param far The far clipping plane
     * @return this matrix
     */
    fun setToOrthographic(left: Float, right: Float, bottom: Float, top: Float, near: Float, far: Float): Mat4 {
        if (left == right) {
            throw IllegalArgumentException("left == right")
        }
<<<<<<< HEAD
    }

    fun mul(other: Mat4, result: Mat4): Mat4 {
        for (i in 0..3) {
            for (j in 0..3) {
                var x = 0f
                for (k in 0..3) {
                    x += data[j + k * 4] * other.data[i * 4 + k]
                }
                result.data[i * 4 + j] = x
            }
        }
        return result
    }

    fun set(other: Mat4): Mat4 {
        for (i in 0..15) {
            data[i] = other.data[i]
=======
        if (bottom == top) {
            throw IllegalArgumentException("bottom == top")
        }
        if (near == far) {
            throw IllegalArgumentException("near == far")
>>>>>>> 61b6448e
        }

<<<<<<< HEAD
    fun set(floats: List<Float>): Mat4 {
        for (i in 0..15) {
            data[i] = floats[i]
        }
        return this
    }

    fun set(other: Mat3): Mat4 {
        data[0] = other.data[0]
        data[1] = other.data[1]
        data[2] = other.data[2]
        data[3] = 0f
        data[4] = other.data[3]
        data[5] = other.data[4]
        data[6] = other.data[5]
        data[7] = 0f
        data[8] = 0f
        data[9] = 0f
        data[10] = 1f
        data[11] = 0f
        data[12] = other.data[6]
        data[13] = other.data[7]
        data[14] = 0f
        data[15] = other.data[8]
        return this
    }

    fun setZero(): Mat4 {
        for (i in 0..15) {
            data[i] = 0f
        }
        return this
    }

    fun setIdentity(): Mat4 {
        for (i in 1..15) {
            data[i] = 0f
        }
        data[0] = 1f
        data[5] = 1f
        data[10] = 1f
        data[15] = 1f
=======
        val width = 1f / (right - left)
        val height = 1f / (top - bottom)
        val depth = 1f / (far - near)
        val x = 2f * width
        val y = 2f * height
        val z = -2f * depth
        val tx = -(right + left) * width
        val ty = -(top + bottom) * height
        val tz = -(far + near) * depth
        m00 = x
        m10 = 0f
        m20 = 0f
        m30 = 0f
        m01 = 0f
        m11 = y
        m21 = 0f
        m31 = 0f
        m02 = 0f
        m12 = 0f
        m22 = z
        m32 = 0f
        m03 = tx
        m13 - ty
        m23 = tz
        m33 = 1f

        return this
    }

    /**
     * Sets the matrix to a perspective projection
     * @param fovy the field of value of the height in degrees
     * @param aspect the "width over height" aspect ratio
     * @param near the near plane
     * @param far the far plane
     * @return this matrix
     */
    fun setToPerspective(fovy: Float, aspect: Float, near: Float, far: Float): Mat4 {
        val f = 1f / tan(fovy * (PI / 360.0)).toFloat()
        val rangeReciprocal = 1f / (near - far)

        data[0] = f / aspect
        data[1] = 0f
        data[2] = 0f
        data[3] = 0f

        data[4] = 0f
        data[5] = f
        data[6] = 0f
        data[7] = 0f

        data[8] = 0f
        data[9] = 0f
        data[10] = (far + near) * rangeReciprocal
        data[11] = -1f

        data[12] = 0f
        data[13] = 0f
        data[14] = 2f * far * near * rangeReciprocal
        data[15] = 0f

>>>>>>> 61b6448e
        return this
    }

    fun setToTranslate(translation: Vec3f) = setToTranslate(translation.x, translation.y, translation.z)

<<<<<<< HEAD
        val ci = cos(a)
        val cj = cos(b)
        val ch = cos(c)
        val si = sin(a)
        val sj = sin(b)
        val sh = sin(c)
        val cc = ci * ch
        val cs = ci * sh
        val sc = si * ch
        val ss = si * sh

        data[0] = cj * ch
        data[4] = sj * sc - cs
        data[8] = sj * cc + ss
        data[12] = 0f

        data[1] = cj * sh
        data[5] = sj * ss + cc
        data[9] = sj * cs - sc
        data[13] = 0f

        data[2] = -sj
        data[6] = cj * si
        data[10] = cj * ci
        data[14] = 0f

        data[3] = 0f
        data[7] = 0f
        data[11] = 0f
        data[15] = 1f
=======
    fun setToTranslate(x: Float, y: Float, z: Float): Mat4 {
        setToIdentity()
        m03 = x
        m13 = y
        m23 = z
        return this
    }
>>>>>>> 61b6448e

    fun setToTranslateAndScaling(tx: Float, ty: Float, tz: Float, sx: Float, sy: Float, sz: Float): Mat4 {
        setToIdentity()
        m03 = tx
        m13 = ty
        m23 = tz
        m00 = sx
        m11 = sy
        m22 = sz
        return this
    }

<<<<<<< HEAD
    fun setRotate(rotA: Float, axX: Float, axY: Float, axZ: Float): Mat4 {
        val a = rotA.toRad()
        var x = axX
        var y = axY
        var z = axZ
=======
    fun setToTranslateAndScaling(translation: Vec3f, scale: Vec3f) =
        setToTranslateAndScaling(translation.x, translation.y, translation.z, scale.x, scale.y, scale.z)

    fun setToRotation(axis: Vec3f, degrees: Float): Mat4 = setToRotation(axis, degrees.degrees)
    fun setToRotationRad(axis: Vec3f, radians: Float): Mat4 = setToRotation(axis, radians.radians)
    fun setToRotation(axis: Vec3f, angle: Angle): Mat4 = setToRotation(axis.x, axis.y, axis.z, angle)
    fun setToRotation(ax: Float, ay: Float, az: Float, degrees: Float): Mat4 =
        setToRotation(ax, ay, az, degrees.degrees)

    fun setToRotationRad(ax: Float, ay: Float, az: Float, radians: Float): Mat4 =
        setToRotation(ax, ay, az, radians.radians)

    fun setToRotation(ax: Float, ay: Float, az: Float, angle: Angle): Mat4 {
        val a = angle.radians
        var x = ax
        var y = ay
        var z = az
>>>>>>> 61b6448e
        data[3] = 0f
        data[7] = 0f
        data[11] = 0f
        data[12] = 0f
        data[13] = 0f
        data[14] = 0f
        data[15] = 1f
        val s = sin(a)
        val c = cos(a)
        if (x > 0f && y == 0f && z == 0f) {
            data[5] = c
            data[10] = c
            data[6] = s
            data[9] = -s
            data[1] = 0f
            data[2] = 0f
            data[4] = 0f
            data[8] = 0f
            data[0] = 1f
        } else if (x == 0f && y > 0f && z == 0f) {
            data[0] = c
            data[10] = c
            data[8] = s
            data[2] = -s
            data[1] = 0f
            data[4] = 0f
            data[6] = 0f
            data[9] = 0f
            data[5] = 1f
        } else if (x == 0f && y == 0f && z > 0f) {
            data[0] = c
            data[5] = c
            data[1] = s
            data[4] = -s
            data[2] = 0f
            data[6] = 0f
            data[8] = 0f
            data[9] = 0f
            data[10] = 1f
        } else {
            val recipLen = 1f / sqrt(x * x + y * y + z * z)
            x *= recipLen
            y *= recipLen
            z *= recipLen

            val nc = 1f - c
            val xy = x * y
            val yz = y * z
            val zx = z * x
            val xs = x * s
            val ys = y * s
            val zs = z * s
            data[0] = x * x * nc + c
            data[4] = xy * nc - zs
            data[8] = zx * nc + ys
            data[1] = xy * nc + zs
            data[5] = y * y * nc + c
            data[9] = yz * nc - xs
            data[2] = zx * nc - ys
            data[6] = yz * nc + xs
            data[10] = z * z * nc + c
        }
        return this
    }

    /**
     * Sets this matrix to a rotation matrix from the given euler angles.
     * @param yaw the yaw in degrees
     * @param pitch the pitch in degrees
     * @param roll the roll in degrees
     * @return this matrix
     */
    fun setFromEulerAngles(yaw: Float, pitch: Float, roll: Float): Mat4 {
        val a = yaw.toRad()
        val b = pitch.toRad()
        val c = roll.toRad()

        val ci = cos(a)
        val cj = cos(b)
        val ch = cos(c)
        val si = sin(a)
        val sj = sin(b)
        val sh = sin(c)
        val cc = ci * ch
        val cs = ci * sh
        val sc = si * ch
        val ss = si * sh

        data[0] = cj * ch
        data[4] = sj * sc - cs
        data[8] = sj * cc + ss
        data[12] = 0f

        data[1] = cj * sh
        data[5] = sj * ss + cc
        data[9] = sj * cs - sc
        data[13] = 0f

        data[2] = -sj
        data[6] = cj * si
        data[10] = cj * ci
        data[14] = 0f

        data[3] = 0f
        data[7] = 0f
        data[11] = 0f
        data[15] = 1f

        return this
    }

    fun setToScaling(x: Float, y: Float, z: Float): Mat4 {
        setToIdentity()
        m00 = x
        m11 = y
        m22 = z
        return this
    }

    /**
     * Sets the matrix to a look at matrix with a direction and an up vector. Multiply with a translation matrix to get a camera
     * model view matrix.
     * @param direction the direction vector
     * @param up the up vector
     * @return this matrix
     */
    fun setToLookAt(direction: Vec3f, up: Vec3f): Mat4 {
        l_vez.set(direction).norm()
        l_vex.set(direction).cross(up)
        l_vey.set(l_vex).cross(l_vez).norm()
        setToIdentity()

        m00 = l_vex.x
        m01 = l_vex.y
        m02 = l_vex.z

        m10 = l_vey.x
        m11 = l_vey.y
        m12 = l_vey.z

        m20 = -l_vez.x
        m21 = -l_vez.y
        m22 = -l_vez.z

<<<<<<< HEAD
    fun setTranslate(x: Float, y: Float, z: Float): Mat4 {
        for (i in 1..15) {
            data[i] = 0f
        }
        data[12] = x
        data[13] = y
        data[14] = z
        data[0] = 1f
        data[5] = 1f
        data[10] = 1f
        data[15] = 1f
=======
>>>>>>> 61b6448e
        return this
    }

    /**
     * Sets this matrix to a look at matrix with the given position, target and up vector.
     * @param position the position
     * @param lookAt the target
     * @param up the up vector
     * @return this matrix
     */
    fun setToLookAt(position: Vec3f, lookAt: Vec3f, up: Vec3f): Mat4 {
        // See the OpenGL GLUT documentation for gluLookAt for a description
        // of the algorithm. We implement it in a straightforward way:
        var fx = lookAt.x - position.x
        var fy = lookAt.y - position.y
        var fz = lookAt.z - position.z

        // Normalize f
        val rlf = 1f / sqrt(fx * fx + fy * fy + fz * fz)
        fx *= rlf
        fy *= rlf
        fz *= rlf

        // compute s = f x up (x means "cross product")
        var sx = fy * up.z - fz * up.y
        var sy = fz * up.x - fx * up.z
        var sz = fx * up.y - fy * up.x

        // and normalize s
        val rls = 1f / sqrt(sx * sx + sy * sy + sz * sz)
        sx *= rls
        sy *= rls
        sz *= rls

        // compute u = s x f
        val ux = sy * fz - sz * fy
        val uy = sz * fx - sx * fz
        val uz = sx * fy - sy * fx

        data[0] = sx
        data[1] = ux
        data[2] = -fx
<<<<<<< HEAD
        data[3] = 0.0f
=======
        data[3] = 0f
>>>>>>> 61b6448e

        data[4] = sy
        data[5] = uy
        data[6] = -fy
<<<<<<< HEAD
        data[7] = 0.0f
=======
        data[7] = 0f
>>>>>>> 61b6448e

        data[8] = sz
        data[9] = uz
        data[10] = -fz
<<<<<<< HEAD
        data[11] = 0.0f

        data[12] = 0.0f
        data[13] = 0.0f
        data[14] = 0.0f
        data[15] = 1.0f
=======
        data[11] = 0f

        data[12] = 0f
        data[13] = 0f
        data[14] = 0f
        data[15] = 1f
>>>>>>> 61b6448e

        return translate(-position.x, -position.y, -position.z)
    }

<<<<<<< HEAD
    fun setOrthographic(left: Float, right: Float, bottom: Float, top: Float, near: Float, far: Float): Mat4 {
        if (left == right) {
            throw IllegalArgumentException("left == right")
        }
        if (bottom == top) {
            throw IllegalArgumentException("bottom == top")
        }
        if (near == far) {
            throw IllegalArgumentException("near == far")
        }

        val width = 1.0f / (right - left)
        val height = 1.0f / (top - bottom)
        val depth = 1.0f / (far - near)
        val x = 2.0f * width
        val y = 2.0f * height
        val z = -2.0f * depth
        val tx = -(right + left) * width
        val ty = -(top + bottom) * height
        val tz = -(far + near) * depth
        data[0] = x
        data[5] = y
        data[10] = z
        data[12] = tx
        data[13] = ty
        data[14] = tz
        data[15] = 1.0f
        data[1] = 0.0f
        data[2] = 0.0f
        data[3] = 0.0f
        data[4] = 0.0f
        data[6] = 0.0f
        data[7] = 0.0f
        data[8] = 0.0f
        data[9] = 0.0f
        data[11] = 0.0f

        return this
    }

    fun setPerspective(fovy: Float, aspect: Float, near: Float, far: Float): Mat4 {
        val f = 1.0f / tan(fovy * (PI / 360.0)).toFloat()
        val rangeReciprocal = 1.0f / (near - far)

        data[0] = f / aspect
        data[1] = 0.0f
        data[2] = 0.0f
        data[3] = 0.0f

        data[4] = 0.0f
        data[5] = f
        data[6] = 0.0f
        data[7] = 0.0f

        data[8] = 0.0f
        data[9] = 0.0f
        data[10] = (far + near) * rangeReciprocal
        data[11] = -1.0f

        data[12] = 0.0f
        data[13] = 0.0f
        data[14] = 2.0f * far * near * rangeReciprocal
        data[15] = 0.0f
=======
    fun setToWorld(position: Vec3f, forward: Vec3f, up: Vec3f): Mat4 {
        tmpForward.set(forward).norm()
        right.set(tmpForward).cross(up).norm()
        tmpUp.set(right).cross(tmpForward).norm()
        set(right, tmpUp, tmpForward.scale(-1f), position)
        return this
    }

    fun scale(x: Float, y: Float = x, z: Float = y): Mat4 {
        for (i in 0..3) {
            data[i] *= x
            data[4 + i] *= y
            data[8 + i] *= z
        }
        return this
    }

    fun scale(scale: Vec3f) = scale(scale.x, scale.y, scale.z)

    fun getTranslation(out: MutableVec3f): MutableVec3f {
        out.x = m03
        out.y = m13
        out.z = m23
        return out
    }
>>>>>>> 61b6448e

    fun getScale(out: MutableVec3f): MutableVec3f {
        return out.set(scaleX, scaleY, scaleZ)
    }

    operator fun get(i: Int): Float = data[i]

    operator fun get(row: Int, col: Int): Float = data[col * 4 + row]

    operator fun set(i: Int, value: Float) {
        data[i] = value
    }

    operator fun set(row: Int, col: Int, value: Float) {
        data[col * 4 + row] = value
    }

    fun setRow(row: Int, vec: Vec3f, w: Float) {
        this[row, 0] = vec.x
        this[row, 1] = vec.y
        this[row, 2] = vec.z
        this[row, 3] = w
    }

    fun setRow(row: Int, value: Vec4f) {
        this[row, 0] = value.x
        this[row, 1] = value.y
        this[row, 2] = value.z
        this[row, 3] = value.w
    }

    fun getRow(row: Int, result: MutableVec4f): MutableVec4f {
        result.x = this[row, 0]
        result.y = this[row, 1]
        result.z = this[row, 2]
        result.w = this[row, 3]
        return result
    }

    fun setCol(col: Int, vec: Vec3f, w: Float) {
        this[0, col] = vec.x
        this[1, col] = vec.y
        this[2, col] = vec.z
        this[3, col] = w
    }


    fun getOrigin(result: MutableVec3f): MutableVec3f {
        result.x = this[0, 3]
        result.y = this[1, 3]
        result.z = this[2, 3]
        return result
    }

    fun getRotation(result: Mat3): Mat3 {
        result[0, 0] = this[0, 0]
        result[0, 1] = this[0, 1]
        result[0, 2] = this[0, 2]

        result[1, 0] = this[1, 0]
        result[1, 1] = this[1, 1]
        result[1, 2] = this[1, 2]

        result[2, 0] = this[2, 0]
        result[2, 1] = this[2, 1]
        result[2, 2] = this[2, 2]

        return result
    }

    fun getRotationTransposed(result: Mat3): Mat3 {
        result[0, 0] = this[0, 0]
        result[0, 1] = this[1, 0]
        result[0, 2] = this[2, 0]

        result[1, 0] = this[0, 1]
        result[1, 1] = this[1, 1]
        result[1, 2] = this[2, 1]

        result[2, 0] = this[0, 2]
        result[2, 1] = this[1, 2]
        result[2, 2] = this[2, 2]

        return result
    }

    fun getRotation(result: MutableVec4f): MutableVec4f {
        val trace = this[0, 0] + this[1, 1] + this[2, 2]

        if (trace > 0f) {
            var s = sqrt(trace + 1f)
            result.w = s * 0.5f
            s = 0.5f / s

            result.x = (this[2, 1] - this[1, 2]) * s
            result.y = (this[0, 2] - this[2, 0]) * s
            result.z = (this[1, 0] - this[0, 1]) * s

        } else {
            val i = if (this[0, 0] < this[1, 1]) {
                if (this[1, 1] < this[2, 2]) {
                    2
                } else {
                    1
                }
            } else {
                if (this[0, 0] < this[2, 2]) {
                    2
                } else {
                    0
                }
            }
            val j = (i + 1) % 3
            val k = (i + 2) % 3

            var s = sqrt(this[i, i] - this[j, j] - this[k, k] + 1f)
            result[i] = s * 0.5f
            s = 0.5f / s

            result.w = (this[k, j] - this[j, k]) * s
            result[j] = (this[j, i] + this[i, j]) * s
            result[k] = (this[k, i] + this[i, k]) * s
        }
        return result
    }

<<<<<<< HEAD
    fun toBuffer(buffer: FLoatBuffer): FLoatBuffer {
=======
    fun toBuffer(buffer: FloatBuffer): FloatBuffer {
>>>>>>> 61b6448e
        buffer.put(data, 0, 16)
        buffer.flip()
        return buffer
    }

    fun toList(): List<Float> {
        val list = mutableListOf<Float>()
        for (i in 0..15) {
            list += data[i]
        }
        return list
    }

    fun dump() {
        for (r in 0..3) {
            for (c in 0..3) {
                print("${this[r, c]} ")
            }
            println()
        }
    }

    companion object {
        private val tmpMatLock = Any()
        private val tmpMatA = Mat4()
        private val tmpMatB = Mat4()
        private val l_vez = MutableVec3f()
        private val l_vex = MutableVec3f()
        private val l_vey = MutableVec3f()
        private val right = MutableVec3f()
        private val tmpForward = MutableVec3f()
        private val tmpUp = MutableVec3f()
    }
}

class Mat4Stack(val stackSize: Int = DEFAULT_STACK_SIZE) : Mat4() {
    companion object {
        const val DEFAULT_STACK_SIZE = 32
    }

    private var stackIndex = 0
    private val stack = FloatArray(16 * stackSize)

    fun push(): Mat4Stack {
        if (stackIndex >= stackSize) {
            throw RuntimeException("Matrix stack overflow")
        }
        val offset = stackIndex * 16
        for (i in 0..15) {
            stack[offset + i] = data[i]
        }
        stackIndex++
        return this
    }

    fun pop(): Mat4Stack {
        if (stackIndex <= 0) {
            throw RuntimeException("Matrix stack underflow")
        }
        stackIndex--
        val offset = stackIndex * 16
        for (i in 0..15) {
            data[i] = stack[offset + i]
        }
        return this
    }

    fun reset(): Mat4Stack {
        stackIndex = 0
        setToIdentity()
        return this
    }
}<|MERGE_RESOLUTION|>--- conflicted
+++ resolved
@@ -15,8 +15,6 @@
 open class Mat4 {
 
     val data = FloatArray(16)
-<<<<<<< HEAD
-=======
 
     /**
      * XX: Typically the unrotated X component for scaling, also the cosine of the angle when rotated on the Y and/or Z axis. On
@@ -227,17 +225,11 @@
      * @return the scale factor on the X axis (non-negative)
      **/
     val scaleZ get() = if (m20.isFuzzyZero() && m21.isFuzzyZero()) abs(m22) else sqrt(scaleZSqr)
->>>>>>> 61b6448e
 
     init {
         setToIdentity()
     }
 
-<<<<<<< HEAD
-    fun translate(tx: Float, ty: Float, tz: Float): Mat4 {
-        for (i in 0..3) {
-            data[12 + i] += data[i] * tx + data[4 + i] * ty + data[8 + i] * tz
-=======
     fun set(other: Mat4): Mat4 {
         for (i in 0..15) {
             data[i] = other.data[i]
@@ -248,7 +240,6 @@
     fun set(floats: List<Float>): Mat4 {
         for (i in 0..15) {
             data[i] = floats[i]
->>>>>>> 61b6448e
         }
         return this
     }
@@ -395,11 +386,7 @@
             result.data[i] = data[i]
         }
         for (i in 0..3) {
-<<<<<<< HEAD
-            result.data[12 + i] = data[i] * tx + data[4 + i] * ty + data[8 + i] * tz + data[12 + i]
-=======
             result.data[12 + i] = data[i] * x + data[4 + i] * y + data[8 + i] * z + data[12 + i]
->>>>>>> 61b6448e
         }
         return result
     }
@@ -472,11 +459,6 @@
      */
     fun mul(other: Mat4, result: Mat4): Mat4 {
         for (i in 0..3) {
-<<<<<<< HEAD
-            data[i] *= sx
-            data[4 + i] *= sy
-            data[8 + i] *= sz
-=======
             for (j in 0..3) {
                 var x = 0f
                 for (k in 0..3) {
@@ -484,7 +466,6 @@
                 }
                 result.data[i * 4 + j] = x
             }
->>>>>>> 61b6448e
         }
         return result
     }
@@ -519,12 +500,6 @@
      */
     fun mulLeft(other: Mat4, result: Mat4): Mat4 {
         for (i in 0..3) {
-<<<<<<< HEAD
-            result.data[i] = data[i] * sx
-            result.data[4 + i] = data[4 + i] * sy
-            result.data[8 + i] = data[8 + i] * sz
-            result.data[12 + i] = data[12 + i]
-=======
             for (j in 0..3) {
                 var x = 0f
                 for (k in 0..3) {
@@ -532,7 +507,6 @@
                 }
                 result.data[i * 4 + j] = x
             }
->>>>>>> 61b6448e
         }
         return result
     }
@@ -708,11 +682,7 @@
         }
 
         // calculate matrix inverse
-<<<<<<< HEAD
-        val invdet = 1.0f / det
-=======
         val invdet = 1f / det
->>>>>>> 61b6448e
         result.data[0] = dst0 * invdet
         result.data[1] = dst1 * invdet
         result.data[2] = dst2 * invdet
@@ -733,46 +703,6 @@
         result.data[14] = dst14 * invdet
         result.data[15] = dst15 * invdet
 
-<<<<<<< HEAD
-        return true
-    }
-
-    fun transform(vec: MutableVec3f, w: Float = 1f): MutableVec3f {
-        val x = vec.x * this[0, 0] + vec.y * this[0, 1] + vec.z * this[0, 2] + w * this[0, 3]
-        val y = vec.x * this[1, 0] + vec.y * this[1, 1] + vec.z * this[1, 2] + w * this[1, 3]
-        val z = vec.x * this[2, 0] + vec.y * this[2, 1] + vec.z * this[2, 2] + w * this[2, 3]
-        return vec.set(x, y, z)
-    }
-
-    fun transform(vec: Vec3f, w: Float, result: MutableVec3f): MutableVec3f {
-        result.x = vec.x * this[0, 0] + vec.y * this[0, 1] + vec.z * this[0, 2] + w * this[0, 3]
-        result.y = vec.x * this[1, 0] + vec.y * this[1, 1] + vec.z * this[1, 2] + w * this[1, 3]
-        result.z = vec.x * this[2, 0] + vec.y * this[2, 1] + vec.z * this[2, 2] + w * this[2, 3]
-        return result
-    }
-
-    fun transform(vec: MutableVec4f): MutableVec4f {
-        val x = vec.x * this[0, 0] + vec.y * this[0, 1] + vec.z * this[0, 2] + vec.w * this[0, 3]
-        val y = vec.x * this[1, 0] + vec.y * this[1, 1] + vec.z * this[1, 2] + vec.w * this[1, 3]
-        val z = vec.x * this[2, 0] + vec.y * this[2, 1] + vec.z * this[2, 2] + vec.w * this[2, 3]
-        val w = vec.x * this[3, 0] + vec.y * this[3, 1] + vec.z * this[3, 2] + vec.w * this[3, 3]
-        return vec.set(x, y, z, w)
-    }
-
-    fun transform(vec: Vec4f, result: MutableVec4f): MutableVec4f {
-        result.x = vec.x * this[0, 0] + vec.y * this[0, 1] + vec.z * this[0, 2] + vec.w * this[0, 3]
-        result.y = vec.x * this[1, 0] + vec.y * this[1, 1] + vec.z * this[1, 2] + vec.w * this[1, 3]
-        result.z = vec.x * this[2, 0] + vec.y * this[2, 1] + vec.z * this[2, 2] + vec.w * this[2, 3]
-        result.w = vec.x * this[3, 0] + vec.y * this[3, 1] + vec.z * this[3, 2] + vec.w * this[3, 3]
-        return result
-    }
-
-    fun add(other: Mat4): Mat4 {
-        for (i in 0..15) {
-            data[i] += other.data[i]
-        }
-=======
->>>>>>> 61b6448e
         return this
     }
 
@@ -790,78 +720,13 @@
         if (left == right) {
             throw IllegalArgumentException("left == right")
         }
-<<<<<<< HEAD
-    }
-
-    fun mul(other: Mat4, result: Mat4): Mat4 {
-        for (i in 0..3) {
-            for (j in 0..3) {
-                var x = 0f
-                for (k in 0..3) {
-                    x += data[j + k * 4] * other.data[i * 4 + k]
-                }
-                result.data[i * 4 + j] = x
-            }
-        }
-        return result
-    }
-
-    fun set(other: Mat4): Mat4 {
-        for (i in 0..15) {
-            data[i] = other.data[i]
-=======
         if (bottom == top) {
             throw IllegalArgumentException("bottom == top")
         }
         if (near == far) {
             throw IllegalArgumentException("near == far")
->>>>>>> 61b6448e
-        }
-
-<<<<<<< HEAD
-    fun set(floats: List<Float>): Mat4 {
-        for (i in 0..15) {
-            data[i] = floats[i]
-        }
-        return this
-    }
-
-    fun set(other: Mat3): Mat4 {
-        data[0] = other.data[0]
-        data[1] = other.data[1]
-        data[2] = other.data[2]
-        data[3] = 0f
-        data[4] = other.data[3]
-        data[5] = other.data[4]
-        data[6] = other.data[5]
-        data[7] = 0f
-        data[8] = 0f
-        data[9] = 0f
-        data[10] = 1f
-        data[11] = 0f
-        data[12] = other.data[6]
-        data[13] = other.data[7]
-        data[14] = 0f
-        data[15] = other.data[8]
-        return this
-    }
-
-    fun setZero(): Mat4 {
-        for (i in 0..15) {
-            data[i] = 0f
-        }
-        return this
-    }
-
-    fun setIdentity(): Mat4 {
-        for (i in 1..15) {
-            data[i] = 0f
-        }
-        data[0] = 1f
-        data[5] = 1f
-        data[10] = 1f
-        data[15] = 1f
-=======
+        }
+
         val width = 1f / (right - left)
         val height = 1f / (top - bottom)
         val depth = 1f / (far - near)
@@ -923,44 +788,11 @@
         data[14] = 2f * far * near * rangeReciprocal
         data[15] = 0f
 
->>>>>>> 61b6448e
         return this
     }
 
     fun setToTranslate(translation: Vec3f) = setToTranslate(translation.x, translation.y, translation.z)
 
-<<<<<<< HEAD
-        val ci = cos(a)
-        val cj = cos(b)
-        val ch = cos(c)
-        val si = sin(a)
-        val sj = sin(b)
-        val sh = sin(c)
-        val cc = ci * ch
-        val cs = ci * sh
-        val sc = si * ch
-        val ss = si * sh
-
-        data[0] = cj * ch
-        data[4] = sj * sc - cs
-        data[8] = sj * cc + ss
-        data[12] = 0f
-
-        data[1] = cj * sh
-        data[5] = sj * ss + cc
-        data[9] = sj * cs - sc
-        data[13] = 0f
-
-        data[2] = -sj
-        data[6] = cj * si
-        data[10] = cj * ci
-        data[14] = 0f
-
-        data[3] = 0f
-        data[7] = 0f
-        data[11] = 0f
-        data[15] = 1f
-=======
     fun setToTranslate(x: Float, y: Float, z: Float): Mat4 {
         setToIdentity()
         m03 = x
@@ -968,7 +800,6 @@
         m23 = z
         return this
     }
->>>>>>> 61b6448e
 
     fun setToTranslateAndScaling(tx: Float, ty: Float, tz: Float, sx: Float, sy: Float, sz: Float): Mat4 {
         setToIdentity()
@@ -981,13 +812,6 @@
         return this
     }
 
-<<<<<<< HEAD
-    fun setRotate(rotA: Float, axX: Float, axY: Float, axZ: Float): Mat4 {
-        val a = rotA.toRad()
-        var x = axX
-        var y = axY
-        var z = axZ
-=======
     fun setToTranslateAndScaling(translation: Vec3f, scale: Vec3f) =
         setToTranslateAndScaling(translation.x, translation.y, translation.z, scale.x, scale.y, scale.z)
 
@@ -1005,7 +829,6 @@
         var x = ax
         var y = ay
         var z = az
->>>>>>> 61b6448e
         data[3] = 0f
         data[7] = 0f
         data[11] = 0f
@@ -1150,20 +973,6 @@
         m21 = -l_vez.y
         m22 = -l_vez.z
 
-<<<<<<< HEAD
-    fun setTranslate(x: Float, y: Float, z: Float): Mat4 {
-        for (i in 1..15) {
-            data[i] = 0f
-        }
-        data[12] = x
-        data[13] = y
-        data[14] = z
-        data[0] = 1f
-        data[5] = 1f
-        data[10] = 1f
-        data[15] = 1f
-=======
->>>>>>> 61b6448e
         return this
     }
 
@@ -1206,108 +1015,26 @@
         data[0] = sx
         data[1] = ux
         data[2] = -fx
-<<<<<<< HEAD
-        data[3] = 0.0f
-=======
         data[3] = 0f
->>>>>>> 61b6448e
 
         data[4] = sy
         data[5] = uy
         data[6] = -fy
-<<<<<<< HEAD
-        data[7] = 0.0f
-=======
         data[7] = 0f
->>>>>>> 61b6448e
 
         data[8] = sz
         data[9] = uz
         data[10] = -fz
-<<<<<<< HEAD
-        data[11] = 0.0f
-
-        data[12] = 0.0f
-        data[13] = 0.0f
-        data[14] = 0.0f
-        data[15] = 1.0f
-=======
         data[11] = 0f
 
         data[12] = 0f
         data[13] = 0f
         data[14] = 0f
         data[15] = 1f
->>>>>>> 61b6448e
 
         return translate(-position.x, -position.y, -position.z)
     }
 
-<<<<<<< HEAD
-    fun setOrthographic(left: Float, right: Float, bottom: Float, top: Float, near: Float, far: Float): Mat4 {
-        if (left == right) {
-            throw IllegalArgumentException("left == right")
-        }
-        if (bottom == top) {
-            throw IllegalArgumentException("bottom == top")
-        }
-        if (near == far) {
-            throw IllegalArgumentException("near == far")
-        }
-
-        val width = 1.0f / (right - left)
-        val height = 1.0f / (top - bottom)
-        val depth = 1.0f / (far - near)
-        val x = 2.0f * width
-        val y = 2.0f * height
-        val z = -2.0f * depth
-        val tx = -(right + left) * width
-        val ty = -(top + bottom) * height
-        val tz = -(far + near) * depth
-        data[0] = x
-        data[5] = y
-        data[10] = z
-        data[12] = tx
-        data[13] = ty
-        data[14] = tz
-        data[15] = 1.0f
-        data[1] = 0.0f
-        data[2] = 0.0f
-        data[3] = 0.0f
-        data[4] = 0.0f
-        data[6] = 0.0f
-        data[7] = 0.0f
-        data[8] = 0.0f
-        data[9] = 0.0f
-        data[11] = 0.0f
-
-        return this
-    }
-
-    fun setPerspective(fovy: Float, aspect: Float, near: Float, far: Float): Mat4 {
-        val f = 1.0f / tan(fovy * (PI / 360.0)).toFloat()
-        val rangeReciprocal = 1.0f / (near - far)
-
-        data[0] = f / aspect
-        data[1] = 0.0f
-        data[2] = 0.0f
-        data[3] = 0.0f
-
-        data[4] = 0.0f
-        data[5] = f
-        data[6] = 0.0f
-        data[7] = 0.0f
-
-        data[8] = 0.0f
-        data[9] = 0.0f
-        data[10] = (far + near) * rangeReciprocal
-        data[11] = -1.0f
-
-        data[12] = 0.0f
-        data[13] = 0.0f
-        data[14] = 2.0f * far * near * rangeReciprocal
-        data[15] = 0.0f
-=======
     fun setToWorld(position: Vec3f, forward: Vec3f, up: Vec3f): Mat4 {
         tmpForward.set(forward).norm()
         right.set(tmpForward).cross(up).norm()
@@ -1333,7 +1060,6 @@
         out.z = m23
         return out
     }
->>>>>>> 61b6448e
 
     fun getScale(out: MutableVec3f): MutableVec3f {
         return out.set(scaleX, scaleY, scaleZ)
@@ -1460,11 +1186,7 @@
         return result
     }
 
-<<<<<<< HEAD
-    fun toBuffer(buffer: FLoatBuffer): FLoatBuffer {
-=======
     fun toBuffer(buffer: FloatBuffer): FloatBuffer {
->>>>>>> 61b6448e
         buffer.put(data, 0, 16)
         buffer.flip()
         return buffer
