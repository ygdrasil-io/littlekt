--- conflicted
+++ resolved
@@ -1,15 +1,9 @@
 package com.lehaine.littlekt.math
 
-<<<<<<< HEAD
-import com.lehaine.littlekt.file.FLoatBuffer
-import com.lehaine.littlekt.math.geom.Angle
-import com.lehaine.littlekt.math.geom.cosine
-=======
 import com.lehaine.littlekt.file.FloatBuffer
 import com.lehaine.littlekt.math.geom.Angle
 import com.lehaine.littlekt.math.geom.cosine
 import com.lehaine.littlekt.math.geom.radians
->>>>>>> 61b6448e
 import com.lehaine.littlekt.math.geom.sine
 import com.lehaine.littlekt.util.internal.lock
 import kotlin.math.atan2
@@ -18,11 +12,7 @@
 import kotlin.math.sqrt
 
 /**
-<<<<<<< HEAD
- * A 3x3 matrix.
-=======
  * A 3x3 column major matrix.
->>>>>>> 61b6448e
  * @author Colton Daily
  * @date 11/23/2021
  */
@@ -30,33 +20,11 @@
 
     val data = FloatArray(9)
 
-<<<<<<< HEAD
-    var M00: Float
-=======
     var m00: Float
->>>>>>> 61b6448e
         get() = data[0]
         set(value) {
             data[0] = value
         }
-<<<<<<< HEAD
-    var M10: Float
-        get() = data[1]
-        set(value) {
-            data[1] = value
-        }
-    var M20: Float
-        get() = data[2]
-        set(value) {
-            data[2] = value
-        }
-    var M01: Float
-        get() = data[3]
-        set(value) {
-            data[3] = value
-        }
-    var M11: Float
-=======
     var m01: Float
         get() = data[3]
         set(value) {
@@ -73,29 +41,10 @@
             data[1] = value
         }
     var m11: Float
->>>>>>> 61b6448e
         get() = data[4]
         set(value) {
             data[4] = value
         }
-<<<<<<< HEAD
-    var M21: Float
-        get() = data[5]
-        set(value) {
-            data[5] = value
-        }
-    var M02: Float
-        get() = data[6]
-        set(value) {
-            data[6] = value
-        }
-    var M12: Float
-        get() = data[7]
-        set(value) {
-            data[7] = value
-        }
-    var M22: Float
-=======
     var m12: Float
         get() = data[7]
         set(value) {
@@ -112,13 +61,10 @@
             data[5] = value
         }
     var m22: Float
->>>>>>> 61b6448e
         get() = data[8]
         set(value) {
             data[8] = value
         }
-<<<<<<< HEAD
-=======
 
 
     val rotation: Angle get() = atan2(m10, m00).radians
@@ -136,7 +82,6 @@
      */
     val scale: Vec2f
         get() = getScale(tempVec2f)
->>>>>>> 61b6448e
 
     init {
         setToIdentity()
@@ -178,28 +123,7 @@
         return result
     }
 
-<<<<<<< HEAD
-    fun translate(tx: Float, ty: Float): Mat3 {
-        M02 += tx
-        M12 += ty
-        return this
-    }
-
-    fun translate(t: Vec2f): Mat3 = translate(t.x, t.y)
-
-    fun translate(tx: Float, ty: Float, result: Mat3): Mat3 {
-        for (i in 0..8) {
-            result.data[i] = data[i]
-        }
-        result.M02 += tx
-        result.M12 += ty
-        return result
-    }
-
-    fun rotate(angleDeg: Float, axX: Float, axY: Float, axZ: Float): Mat3 {
-=======
     fun rotate(ax: Float, ay: Float, az: Float, degrees: Float): Mat3 {
->>>>>>> 61b6448e
         return lock(tmpMatLock) {
             tmpMatA.setToRotation(ax, ay, az, degrees)
             set(mul(tmpMatA, tmpMatB))
@@ -297,9 +221,6 @@
         return result
     }
 
-<<<<<<< HEAD
-
-=======
     /**
      * Post-multiplies this matrix with the given matrix, storing the result in this matrix.
      *
@@ -310,7 +231,6 @@
      * @param other the other matrix to multiply by
      * @return this matrix
      */
->>>>>>> 61b6448e
     fun mul(other: Mat3): Mat3 {
         return lock(tmpMatLock) {
             mul(other, tmpMatA)
@@ -342,8 +262,6 @@
         return result
     }
 
-<<<<<<< HEAD
-=======
     /**
      * Pre-multiplies this matrix with the given matrix, storing the result in this matrix.
      *
@@ -354,7 +272,6 @@
      * @param other the other matrix to multiply by
      * @return this matrix
      */
->>>>>>> 61b6448e
     fun mulLeft(other: Mat3): Mat3 {
         return lock(tmpMatLock) {
             mulLeft(other, tmpMatA)
@@ -362,8 +279,6 @@
         }
     }
 
-<<<<<<< HEAD
-=======
     /**
      * Pre-multiplies this matrix with the given matrix, storing the result in the specified matrix.
      *
@@ -375,7 +290,6 @@
      * @param result the matrix to store the result
      * @return the [result] matrix
      */
->>>>>>> 61b6448e
     fun mulLeft(other: Mat3, result: Mat3): Mat3 {
         for (i in 0..2) {
             for (j in 0..2) {
@@ -389,18 +303,10 @@
         return result
     }
 
-<<<<<<< HEAD
-    fun scale(sx: Float, sy: Float, sz: Float): Mat3 {
+    fun scale(sx: Float, sy: Float): Mat3 {
         for (i in 0..2) {
             data[i] *= sx
             data[3 + i] *= sy
-            data[6 + i] *= sz
-=======
-    fun scale(sx: Float, sy: Float): Mat3 {
-        for (i in 0..2) {
-            data[i] *= sx
-            data[3 + i] *= sy
->>>>>>> 61b6448e
         }
         return this
     }
@@ -411,10 +317,6 @@
         for (i in 0..2) {
             result.data[i] = data[i] * sx
             result.data[3 + i] = data[3 + i] * sy
-<<<<<<< HEAD
-            result.data[6 + i] = data[6 + i] * sz
-=======
->>>>>>> 61b6448e
         }
         return result
     }
@@ -443,36 +345,14 @@
     }
 
     fun setToTranslate(x: Float, y: Float): Mat3 {
-<<<<<<< HEAD
-        setIdentity()
-        M02 = x
-        M12 = y
-=======
         setToIdentity()
         m02 = x
         m12 = y
->>>>>>> 61b6448e
         return this
     }
 
     fun setToTranslate(offset: Vec2f) = setToTranslate(offset.x, offset.y)
 
-<<<<<<< HEAD
-    fun setToRotate(angle: Angle): Mat3 {
-        val cos = angle.cosine
-        val sin = angle.sine
-        M00 = cos
-        M10 = sin
-        M20 = 0f
-
-        M01 = -sin
-        M11 = cos
-        M21 = 0f
-
-        M02 = 0f
-        M12 = 0f
-        M22 = 1f
-=======
     fun setToRotation(angle: Angle): Mat3 {
         val cos = angle.cosine
         val sin = angle.sine
@@ -487,16 +367,11 @@
         m02 = 0f
         m12 = 0f
         m22 = 1f
->>>>>>> 61b6448e
-
-        return this
-    }
-
-<<<<<<< HEAD
-    fun setRotate(eulerX: Float, eulerY: Float, eulerZ: Float): Mat3 {
-=======
+
+        return this
+    }
+
     fun setFromEulerAngles(eulerX: Float, eulerY: Float, eulerZ: Float): Mat3 {
->>>>>>> 61b6448e
         val a = eulerX.toRad()
         val b = eulerY.toRad()
         val c = eulerZ.toRad()
@@ -571,16 +446,6 @@
         return this
     }
 
-<<<<<<< HEAD
-    fun setToScale(sx: Float, sy: Float): Mat3 {
-        setIdentity()
-        M00 = sx
-        M11 = sy
-        return this
-    }
-
-=======
->>>>>>> 61b6448e
     fun setToScale(scale: Vec2f) = setToScale(scale.x, scale.y)
 
     fun getTranslation(result: MutableVec2f): MutableVec2f {
@@ -620,11 +485,7 @@
         return result
     }
 
-<<<<<<< HEAD
-    fun toBuffer(buffer: FLoatBuffer): FLoatBuffer {
-=======
     fun toBuffer(buffer: FloatBuffer): FloatBuffer {
->>>>>>> 61b6448e
         buffer.put(data, 0, 9)
         buffer.flip()
         return buffer
