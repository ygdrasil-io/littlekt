package com.lehaine.littlekt.math

import kotlin.math.abs
import kotlin.math.cos
import kotlin.math.sin
import kotlin.math.sqrt

/**
 * @author Colton Daily
 * @date 11/23/2021
 */
open class Vec3f(x: Float, y: Float, z: Float) {

    protected val fields = FloatArray(3)

    open val x get() = this[0]
    open val y get() = this[1]
    open val z get() = this[2]

    constructor(f: Float) : this(f, f, f)
    constructor(v: Vec3f) : this(v.x, v.y, v.z)

    init {
        fields[0] = x
        fields[1] = y
        fields[2] = z
    }

    fun add(other: Vec3f, result: MutableVec3f): MutableVec3f = result.set(this).add(other)

    fun cross(other: Vec3f, result: MutableVec3f): MutableVec3f {
        result.x = y * other.z - z * other.y
        result.y = z * other.x - x * other.z
        result.z = x * other.y - y * other.x
        return result
    }

    fun distance(other: Vec3f): Float = sqrt(sqrDistance(other))

    fun dot(other: Vec3f): Float = x * other.x + y * other.y + z * other.z

    /**
     * Checks vector components for equality using [com.lehaine.littlekt.math.isFuzzyEqual], that is all components must
     * have a difference less or equal [eps].
     */
    fun isFuzzyEqual(other: Vec3f, eps: Float = FUZZY_EQ_F): Boolean =
        isFuzzyEqual(x, other.x, eps) && isFuzzyEqual(y, other.y, eps) && isFuzzyEqual(z, other.z, eps)

    fun length(): Float = sqrt(sqrLength())

    fun mix(other: Vec3f, weight: Float, result: MutableVec3f): MutableVec3f {
        result.x = other.x * weight + x * (1f - weight)
        result.y = other.y * weight + y * (1f - weight)
        result.z = other.z * weight + z * (1f - weight)
        return result
    }

    fun mul(other: Vec3f, result: MutableVec3f): MutableVec3f = result.set(this).mul(other)

    fun norm(result: MutableVec3f): MutableVec3f = result.set(this).norm()

    fun planeSpace(p: MutableVec3f, q: MutableVec3f) {
        if (abs(z) > SQRT_1_2) {
            // choose p in y-z plane
            val a = y * y + z * z
            val k = 1f / sqrt(a)
            p.x = 0f
            p.y = -z * k
            p.z = y * k
            // q = this x p
            q.x = a * k
            q.y = -x * p.z
            q.z = x * p.y
        } else {
            // choose p in x-y plane
            val a = x * x + y * y
            val k = 1f / sqrt(a)
            p.x = -y * k
            p.y = x * k
            p.z = 0f
            // q = this x p
            q.x = -z * p.y
            q.y = z * p.x
            q.z = a * k
        }
    }

    fun rotate(angleDeg: Float, axisX: Float, axisY: Float, axisZ: Float, result: MutableVec3f): MutableVec3f =
        result.set(this).rotate(angleDeg, axisX, axisY, axisZ)

    fun rotate(angleDeg: Float, axis: Vec3f, result: MutableVec3f): MutableVec3f =
        result.set(this).rotate(angleDeg, axis.x, axis.y, axis.z)

    fun scale(factor: Float, result: MutableVec3f): MutableVec3f = result.set(this).scale(factor)

    fun sqrDistance(other: Vec3f): Float {
        val dx = x - other.x
        val dy = y - other.y
        val dz = z - other.z
        return dx * dx + dy * dy + dz * dz
    }

    fun sqrLength(): Float = x * x + y * y + z * z

    fun subtract(other: Vec3f, result: MutableVec3f): MutableVec3f = result.set(this).subtract(other)

    open operator fun get(i: Int) = fields[i]

    operator fun times(other: Vec3f): Float = dot(other)

    override fun toString(): String = "($x, $y, $z)"

    /**
     * Checks vector components for equality (using '==' operator). For better numeric stability consider using
     * [isFuzzyEqual].
     */
    override fun equals(other: Any?): Boolean {
        if (this === other) return true
        if (other !is Vec3f) return false

        if (x != other.x) return false
        if (y != other.y) return false
        if (z != other.z) return false

        return true
    }

    override fun hashCode(): Int {
        var result = x.hashCode()
        result = 31 * result + y.hashCode()
        result = 31 * result + z.hashCode()
        return result
    }

    companion object {
        val ZERO = Vec3f(0f)
        val ONES = Vec3f(1f)
        val X_AXIS = Vec3f(1f, 0f, 0f)
        val Y_AXIS = Vec3f(0f, 1f, 0f)
        val Z_AXIS = Vec3f(0f, 0f, 1f)
        val NEG_X_AXIS = Vec3f(-1f, 0f, 0f)
        val NEG_Y_AXIS = Vec3f(0f, -1f, 0f)
        val NEG_Z_AXIS = Vec3f(0f, 0f, -1f)
    }
}

open class MutableVec3f(x: Float, y: Float, z: Float) : Vec3f(x, y, z) {

    override var x
        get() = this[0]
        set(value) {
            this[0] = value
        }
    override var y
        get() = this[1]
        set(value) {
            this[1] = value
        }
    override var z
        get() = this[2]
        set(value) {
            this[2] = value
        }

    val array: FloatArray
        get() = fields

    constructor() : this(0f, 0f, 0f)
    constructor(f: Float) : this(f, f, f)
    constructor(v: Vec3f) : this(v.x, v.y, v.z)

    fun add(other: Vec3f): MutableVec3f {
        x += other.x
        y += other.y
        z += other.z
        return this
    }

    fun add(x: Float, y: Float, z: Float): MutableVec3f {
        this.x += x
        this.y += y
        this.z += z
        return this
    }

    fun mul(other: Vec3f): MutableVec3f {
        x *= other.x
        y *= other.y
        z *= other.z
        return this
    }

    fun norm(): MutableVec3f {
        val l = length()
        return if (l != 0f) {
            scale(1f / l)
        } else {
            set(ZERO)
        }
    }

    fun cross(other: Vec3f): MutableVec3f = cross(other, this)

    fun rotate(angleDeg: Float, axisX: Float, axisY: Float, axisZ: Float): MutableVec3f {
        val rad = angleDeg.toRad()
        val c = cos(rad)
        val c1 = 1f - c
        val s = sin(rad)

        val rx =
            x * (axisX * axisX * c1 + c) + y * (axisX * axisY * c1 - axisZ * s) + z * (axisX * axisZ * c1 + axisY * s)
        val ry =
            x * (axisY * axisX * c1 + axisZ * s) + y * (axisY * axisY * c1 + c) + z * (axisY * axisZ * c1 - axisX * s)
        val rz =
            x * (axisX * axisZ * c1 - axisY * s) + y * (axisY * axisZ * c1 + axisX * s) + z * (axisZ * axisZ * c1 + c)
        x = rx
        y = ry
        z = rz
        return this
    }

    fun rotate(angleDeg: Float, axis: Vec3f): MutableVec3f = rotate(angleDeg, axis.x, axis.y, axis.z)

    fun scale(factor: Float): MutableVec3f {
        x *= factor
        y *= factor
        z *= factor
        return this
    }

    fun set(x: Float, y: Float, z: Float): MutableVec3f {
        this.x = x
        this.y = y
        this.z = z
        return this
    }

    fun set(other: Vec3f): MutableVec3f {
        x = other.x
        y = other.y
        z = other.z
        return this
    }

    fun subtract(other: Vec3f): MutableVec3f {
        x -= other.x
        y -= other.y
        z -= other.z
        return this
    }

    operator fun divAssign(div: Float) {
        scale(1f / div)
    }

    operator fun minusAssign(other: Vec3f) {
        subtract(other)
    }

    operator fun plusAssign(other: Vec3f) {
        add(other)
    }

    open operator fun set(i: Int, v: Float) {
        fields[i] = v
    }

    operator fun timesAssign(factor: Float) {
        scale(factor)
    }
}

<<<<<<< HEAD

open class Vec3d(x: Double, y: Double, z: Double) {

    protected val fields = DoubleArray(3)

    open val x get() = this[0]
    open val y get() = this[1]
    open val z get() = this[2]

    constructor(f: Double) : this(f, f, f)
    constructor(v: Vec3d) : this(v.x, v.y, v.z)

    init {
        fields[0] = x
        fields[1] = y
        fields[2] = z
    }

    fun add(other: Vec3d, result: MutableVec3d): MutableVec3d = result.set(this).add(other)

    fun cross(other: Vec3d, result: MutableVec3d): MutableVec3d {
        result.x = y * other.z - z * other.y
        result.y = z * other.x - x * other.z
        result.z = x * other.y - y * other.x
        return result
    }

    fun distance(other: Vec3d): Double = sqrt(sqrDistance(other))

    fun dot(other: Vec3d): Double = x * other.x + y * other.y + z * other.z

    /**
     * Checks vector components for equality using [com.lehaine.littlekt.math.isFuzzyEqual], that is all components must
     * have a difference less or equal [eps].
     */
    fun isFuzzyEqual(other: Vec3d, eps: Double = FUZZY_EQ_D): Boolean =
        isFuzzyEqual(x, other.x, eps) && isFuzzyEqual(y, other.y, eps) && isFuzzyEqual(z, other.z, eps)

    fun length(): Double = sqrt(sqrLength())

    fun mix(other: Vec3d, weight: Double, result: MutableVec3d): MutableVec3d {
        result.x = other.x * weight + x * (1.0 - weight)
        result.y = other.y * weight + y * (1.0 - weight)
        result.z = other.z * weight + z * (1.0 - weight)
        return result
    }

    fun mul(other: Vec3d, result: MutableVec3d): MutableVec3d = result.set(this).mul(other)

    fun norm(result: MutableVec3d): MutableVec3d = result.set(this).norm()

    fun planeSpace(p: MutableVec3d, q: MutableVec3d) {
        if (abs(z) > SQRT_1_2) {
            // choose p in y-z plane
            val a = y * y + z * z
            val k = 1.0 / sqrt(a)
            p.x = 0.0
            p.y = -z * k
            p.z = y * k
            // q = this x p
            q.x = a * k
            q.y = -x * p.z
            q.z = x * p.y
        } else {
            // choose p in x-y plane
            val a = x * x + y * y
            val k = 1.0 / sqrt(a)
            p.x = -y * k
            p.y = x * k
            p.z = 0.0
            // q = this x p
            q.x = -z * p.y
            q.y = z * p.x
            q.z = a * k
        }
    }

    fun rotate(angleDeg: Double, axisX: Double, axisY: Double, axisZ: Double, result: MutableVec3d): MutableVec3d =
        result.set(this).rotate(angleDeg, axisX, axisY, axisZ)

    fun rotate(angleDeg: Double, axis: Vec3d, result: MutableVec3d): MutableVec3d =
        result.set(this).rotate(angleDeg, axis.x, axis.y, axis.z)

    fun scale(factor: Double, result: MutableVec3d): MutableVec3d = result.set(this).scale(factor)

    fun sqrDistance(other: Vec3d): Double {
        val dx = x - other.x
        val dy = y - other.y
        val dz = z - other.z
        return dx * dx + dy * dy + dz * dz
    }

    fun sqrLength(): Double = x * x + y * y + z * z

    fun subtract(other: Vec3d, result: MutableVec3d): MutableVec3d = result.set(this).subtract(other)

    open operator fun get(i: Int) = fields[i]

    operator fun times(other: Vec3d): Double = dot(other)

    override fun toString(): String = "($x, $y, $z)"

    fun toVec3f(): Vec3f = Vec3f(x.toFloat(), y.toFloat(), z.toFloat())

    fun toMutableVec3f(): MutableVec3f = toMutableVec3f(MutableVec3f())

    fun toMutableVec3f(result: MutableVec3f): MutableVec3f = result.set(x.toFloat(), y.toFloat(), z.toFloat())

    /**
     * Checks vector components for equality (using '==' operator). For better numeric stability consider using
     * [isFuzzyEqual].
     */
    override fun equals(other: Any?): Boolean {
        if (this === other) return true
        if (other !is Vec3d) return false

        if (x != other.x) return false
        if (y != other.y) return false
        if (z != other.z) return false

        return true
    }

    override fun hashCode(): Int {
        var result = x.hashCode()
        result = 31 * result + y.hashCode()
        result = 31 * result + z.hashCode()
        return result
    }

    companion object {
        val ZERO = Vec3d(0.0)
        val X_AXIS = Vec3d(1.0, 0.0, 0.0)
        val Y_AXIS = Vec3d(0.0, 1.0, 0.0)
        val Z_AXIS = Vec3d(0.0, 0.0, 1.0)
        val NEG_X_AXIS = Vec3d(-1.0, 0.0, 0.0)
        val NEG_Y_AXIS = Vec3d(0.0, -1.0, 0.0)
        val NEG_Z_AXIS = Vec3d(0.0, 0.0, -1.0)
    }
}

open class MutableVec3d(x: Double, y: Double, z: Double) : Vec3d(x, y, z) {

    override var x
        get() = this[0]
        set(value) {
            this[0] = value
        }
    override var y
        get() = this[1]
        set(value) {
            this[1] = value
        }
    override var z
        get() = this[2]
        set(value) {
            this[2] = value
        }

    constructor() : this(0.0, 0.0, 0.0)
    constructor(f: Double) : this(f, f, f)
    constructor(v: Vec3d) : this(v.x, v.y, v.z)

    fun add(other: Vec3d): MutableVec3d {
        x += other.x
        y += other.y
        z += other.z
        return this
    }

    fun add(x: Double, y: Double, z: Double): MutableVec3d {
        this.x += x
        this.y += y
        this.z += z
        return this
    }

    fun mul(other: Vec3d): MutableVec3d {
        x *= other.x
        y *= other.y
        z *= other.z
        return this
    }

    fun norm(): MutableVec3d = scale(1.0f / length())

    fun rotate(angleDeg: Double, axisX: Double, axisY: Double, axisZ: Double): MutableVec3d {
        val rad = angleDeg.toRad()
        val c = cos(rad)
        val c1 = 1f - c
        val s = sin(rad)

        val rx =
            x * (axisX * axisX * c1 + c) + y * (axisX * axisY * c1 - axisZ * s) + z * (axisX * axisZ * c1 + axisY * s)
        val ry =
            x * (axisY * axisX * c1 + axisZ * s) + y * (axisY * axisY * c1 + c) + z * (axisY * axisZ * c1 - axisX * s)
        val rz =
            x * (axisX * axisZ * c1 - axisY * s) + y * (axisY * axisZ * c1 + axisX * s) + z * (axisZ * axisZ * c1 + c)
        x = rx
        y = ry
        z = rz
        return this
    }

    fun rotate(angleDeg: Double, axis: Vec3d): MutableVec3d = rotate(angleDeg, axis.x, axis.y, axis.z)

    fun scale(factor: Double): MutableVec3d {
        x *= factor
        y *= factor
        z *= factor
        return this
    }

    fun set(x: Double, y: Double, z: Double): MutableVec3d {
        this.x = x
        this.y = y
        this.z = z
        return this
    }

    fun set(other: Vec3d): MutableVec3d {
        x = other.x
        y = other.y
        z = other.z
        return this
    }

    fun subtract(other: Vec3d): MutableVec3d {
        x -= other.x
        y -= other.y
        z -= other.z
        return this
    }

    operator fun divAssign(div: Double) {
        scale(1.0 / div)
    }

    operator fun minusAssign(other: Vec3d) {
        subtract(other)
    }

    operator fun plusAssign(other: Vec3d) {
        add(other)
    }

    open operator fun set(i: Int, v: Double) {
        fields[i] = v
    }

    operator fun timesAssign(factor: Double) {
        scale(factor)
    }
}

=======
>>>>>>> 61b6448e
open class Vec3i(x: Int, y: Int, z: Int) {

    protected val fields = IntArray(3)

    open val x get() = this[0]
    open val y get() = this[1]
    open val z get() = this[2]

    constructor(f: Int) : this(f, f, f)
    constructor(v: Vec3i) : this(v.x, v.y, v.z)

    init {
        fields[0] = x
        fields[1] = y
        fields[2] = z
    }

    open operator fun get(i: Int): Int = fields[i]

    override fun toString(): String = "($x, $y, $z)"

    override fun equals(other: Any?): Boolean {
        if (this === other) return true
        if (other !is Vec3i) return false

        if (x != other.x) return false
        if (y != other.y) return false
        if (z != other.z) return false

        return true
    }

    override fun hashCode(): Int {
        var result = x.hashCode()
        result = 31 * result + y.hashCode()
        result = 31 * result + z.hashCode()
        return result
    }

    companion object {
        val ZERO = Vec3i(0)
        val X_AXIS = Vec3i(1, 0, 0)
        val Y_AXIS = Vec3i(0, 1, 0)
        val Z_AXIS = Vec3i(0, 0, 1)
        val NEG_X_AXIS = Vec3i(-1, 0, 0)
        val NEG_Y_AXIS = Vec3i(0, -1, 0)
        val NEG_Z_AXIS = Vec3i(0, 0, -1)
    }
}

open class MutableVec3i(x: Int, y: Int, z: Int) : Vec3i(x, y, z) {

    override var x
        get() = this[0]
        set(value) {
            this[0] = value
        }
    override var y
        get() = this[1]
        set(value) {
            this[1] = value
        }
    override var z
        get() = this[2]
        set(value) {
            this[2] = value
        }

    val array: IntArray
        get() = fields

    constructor() : this(0, 0, 0)
    constructor(f: Int) : this(f, f, f)
    constructor(other: Vec3i) : this(other.x, other.y, other.z)

    init {
        fields[0] = x
        fields[1] = y
        fields[2] = z
    }

    fun set(x: Int, y: Int, z: Int): MutableVec3i {
        this.x = x
        this.y = y
        this.z = z
        return this
    }

    fun set(other: Vec3i): MutableVec3i {
        x = other.x
        y = other.y
        z = other.z
        return this
    }

    open operator fun set(i: Int, v: Int) {
        fields[i] = v
    }

    fun add(other: Vec3i): MutableVec3i {
        x += other.x
        y += other.y
        z += other.z
        return this
    }

    fun add(x: Int, y: Int, z: Int): MutableVec3i {
        this.x += x
        this.y += y
        this.z += z
        return this
    }

    fun subtract(other: Vec3i): MutableVec3i {
        x -= other.x
        y -= other.y
        z -= other.z
        return this
    }
}<|MERGE_RESOLUTION|>--- conflicted
+++ resolved
@@ -270,264 +270,6 @@
     }
 }
 
-<<<<<<< HEAD
-
-open class Vec3d(x: Double, y: Double, z: Double) {
-
-    protected val fields = DoubleArray(3)
-
-    open val x get() = this[0]
-    open val y get() = this[1]
-    open val z get() = this[2]
-
-    constructor(f: Double) : this(f, f, f)
-    constructor(v: Vec3d) : this(v.x, v.y, v.z)
-
-    init {
-        fields[0] = x
-        fields[1] = y
-        fields[2] = z
-    }
-
-    fun add(other: Vec3d, result: MutableVec3d): MutableVec3d = result.set(this).add(other)
-
-    fun cross(other: Vec3d, result: MutableVec3d): MutableVec3d {
-        result.x = y * other.z - z * other.y
-        result.y = z * other.x - x * other.z
-        result.z = x * other.y - y * other.x
-        return result
-    }
-
-    fun distance(other: Vec3d): Double = sqrt(sqrDistance(other))
-
-    fun dot(other: Vec3d): Double = x * other.x + y * other.y + z * other.z
-
-    /**
-     * Checks vector components for equality using [com.lehaine.littlekt.math.isFuzzyEqual], that is all components must
-     * have a difference less or equal [eps].
-     */
-    fun isFuzzyEqual(other: Vec3d, eps: Double = FUZZY_EQ_D): Boolean =
-        isFuzzyEqual(x, other.x, eps) && isFuzzyEqual(y, other.y, eps) && isFuzzyEqual(z, other.z, eps)
-
-    fun length(): Double = sqrt(sqrLength())
-
-    fun mix(other: Vec3d, weight: Double, result: MutableVec3d): MutableVec3d {
-        result.x = other.x * weight + x * (1.0 - weight)
-        result.y = other.y * weight + y * (1.0 - weight)
-        result.z = other.z * weight + z * (1.0 - weight)
-        return result
-    }
-
-    fun mul(other: Vec3d, result: MutableVec3d): MutableVec3d = result.set(this).mul(other)
-
-    fun norm(result: MutableVec3d): MutableVec3d = result.set(this).norm()
-
-    fun planeSpace(p: MutableVec3d, q: MutableVec3d) {
-        if (abs(z) > SQRT_1_2) {
-            // choose p in y-z plane
-            val a = y * y + z * z
-            val k = 1.0 / sqrt(a)
-            p.x = 0.0
-            p.y = -z * k
-            p.z = y * k
-            // q = this x p
-            q.x = a * k
-            q.y = -x * p.z
-            q.z = x * p.y
-        } else {
-            // choose p in x-y plane
-            val a = x * x + y * y
-            val k = 1.0 / sqrt(a)
-            p.x = -y * k
-            p.y = x * k
-            p.z = 0.0
-            // q = this x p
-            q.x = -z * p.y
-            q.y = z * p.x
-            q.z = a * k
-        }
-    }
-
-    fun rotate(angleDeg: Double, axisX: Double, axisY: Double, axisZ: Double, result: MutableVec3d): MutableVec3d =
-        result.set(this).rotate(angleDeg, axisX, axisY, axisZ)
-
-    fun rotate(angleDeg: Double, axis: Vec3d, result: MutableVec3d): MutableVec3d =
-        result.set(this).rotate(angleDeg, axis.x, axis.y, axis.z)
-
-    fun scale(factor: Double, result: MutableVec3d): MutableVec3d = result.set(this).scale(factor)
-
-    fun sqrDistance(other: Vec3d): Double {
-        val dx = x - other.x
-        val dy = y - other.y
-        val dz = z - other.z
-        return dx * dx + dy * dy + dz * dz
-    }
-
-    fun sqrLength(): Double = x * x + y * y + z * z
-
-    fun subtract(other: Vec3d, result: MutableVec3d): MutableVec3d = result.set(this).subtract(other)
-
-    open operator fun get(i: Int) = fields[i]
-
-    operator fun times(other: Vec3d): Double = dot(other)
-
-    override fun toString(): String = "($x, $y, $z)"
-
-    fun toVec3f(): Vec3f = Vec3f(x.toFloat(), y.toFloat(), z.toFloat())
-
-    fun toMutableVec3f(): MutableVec3f = toMutableVec3f(MutableVec3f())
-
-    fun toMutableVec3f(result: MutableVec3f): MutableVec3f = result.set(x.toFloat(), y.toFloat(), z.toFloat())
-
-    /**
-     * Checks vector components for equality (using '==' operator). For better numeric stability consider using
-     * [isFuzzyEqual].
-     */
-    override fun equals(other: Any?): Boolean {
-        if (this === other) return true
-        if (other !is Vec3d) return false
-
-        if (x != other.x) return false
-        if (y != other.y) return false
-        if (z != other.z) return false
-
-        return true
-    }
-
-    override fun hashCode(): Int {
-        var result = x.hashCode()
-        result = 31 * result + y.hashCode()
-        result = 31 * result + z.hashCode()
-        return result
-    }
-
-    companion object {
-        val ZERO = Vec3d(0.0)
-        val X_AXIS = Vec3d(1.0, 0.0, 0.0)
-        val Y_AXIS = Vec3d(0.0, 1.0, 0.0)
-        val Z_AXIS = Vec3d(0.0, 0.0, 1.0)
-        val NEG_X_AXIS = Vec3d(-1.0, 0.0, 0.0)
-        val NEG_Y_AXIS = Vec3d(0.0, -1.0, 0.0)
-        val NEG_Z_AXIS = Vec3d(0.0, 0.0, -1.0)
-    }
-}
-
-open class MutableVec3d(x: Double, y: Double, z: Double) : Vec3d(x, y, z) {
-
-    override var x
-        get() = this[0]
-        set(value) {
-            this[0] = value
-        }
-    override var y
-        get() = this[1]
-        set(value) {
-            this[1] = value
-        }
-    override var z
-        get() = this[2]
-        set(value) {
-            this[2] = value
-        }
-
-    constructor() : this(0.0, 0.0, 0.0)
-    constructor(f: Double) : this(f, f, f)
-    constructor(v: Vec3d) : this(v.x, v.y, v.z)
-
-    fun add(other: Vec3d): MutableVec3d {
-        x += other.x
-        y += other.y
-        z += other.z
-        return this
-    }
-
-    fun add(x: Double, y: Double, z: Double): MutableVec3d {
-        this.x += x
-        this.y += y
-        this.z += z
-        return this
-    }
-
-    fun mul(other: Vec3d): MutableVec3d {
-        x *= other.x
-        y *= other.y
-        z *= other.z
-        return this
-    }
-
-    fun norm(): MutableVec3d = scale(1.0f / length())
-
-    fun rotate(angleDeg: Double, axisX: Double, axisY: Double, axisZ: Double): MutableVec3d {
-        val rad = angleDeg.toRad()
-        val c = cos(rad)
-        val c1 = 1f - c
-        val s = sin(rad)
-
-        val rx =
-            x * (axisX * axisX * c1 + c) + y * (axisX * axisY * c1 - axisZ * s) + z * (axisX * axisZ * c1 + axisY * s)
-        val ry =
-            x * (axisY * axisX * c1 + axisZ * s) + y * (axisY * axisY * c1 + c) + z * (axisY * axisZ * c1 - axisX * s)
-        val rz =
-            x * (axisX * axisZ * c1 - axisY * s) + y * (axisY * axisZ * c1 + axisX * s) + z * (axisZ * axisZ * c1 + c)
-        x = rx
-        y = ry
-        z = rz
-        return this
-    }
-
-    fun rotate(angleDeg: Double, axis: Vec3d): MutableVec3d = rotate(angleDeg, axis.x, axis.y, axis.z)
-
-    fun scale(factor: Double): MutableVec3d {
-        x *= factor
-        y *= factor
-        z *= factor
-        return this
-    }
-
-    fun set(x: Double, y: Double, z: Double): MutableVec3d {
-        this.x = x
-        this.y = y
-        this.z = z
-        return this
-    }
-
-    fun set(other: Vec3d): MutableVec3d {
-        x = other.x
-        y = other.y
-        z = other.z
-        return this
-    }
-
-    fun subtract(other: Vec3d): MutableVec3d {
-        x -= other.x
-        y -= other.y
-        z -= other.z
-        return this
-    }
-
-    operator fun divAssign(div: Double) {
-        scale(1.0 / div)
-    }
-
-    operator fun minusAssign(other: Vec3d) {
-        subtract(other)
-    }
-
-    operator fun plusAssign(other: Vec3d) {
-        add(other)
-    }
-
-    open operator fun set(i: Int, v: Double) {
-        fields[i] = v
-    }
-
-    operator fun timesAssign(factor: Double) {
-        scale(factor)
-    }
-}
-
-=======
->>>>>>> 61b6448e
 open class Vec3i(x: Int, y: Int, z: Int) {
 
     protected val fields = IntArray(3)
