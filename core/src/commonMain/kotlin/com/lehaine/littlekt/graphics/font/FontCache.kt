package com.lehaine.littlekt.graphics.font

import com.lehaine.littlekt.graph.node.component.HAlign
import com.lehaine.littlekt.graphics.*
import com.lehaine.littlekt.math.Mat4
import com.lehaine.littlekt.math.geom.Angle
import com.lehaine.littlekt.math.geom.cosine
import com.lehaine.littlekt.math.geom.degrees
import com.lehaine.littlekt.math.geom.sine
import com.lehaine.littlekt.util.datastructure.FloatArrayList
import com.lehaine.littlekt.util.datastructure.internal.fill

/**
 * Caches glyph geometry to provide a fast way to render static textures without having recompute the glyph each time.
 * This is a base class and can be extended to add additional functionality to specific fonts.
 * @see BitmapFontCache
 * @author Colton Daily
 * @date 1/5/2022
 */
open class FontCache(val pages: Int = 1) {
    private val temp4 = Mat4() // used for rotating text
    private val layouts = mutableListOf<GlyphLayout>()
    private val tempGlyphCount = IntArray(pages)

    private var lastX = 0f
    private var lastY = 0f

    protected var x: Float = 0f
    protected var y: Float = 0f
    protected val pageVertices = Array(pages) { FloatArrayList() }
    protected var currentTint = Color.WHITE.toFloatBits()


    /**
     * Draws the text using the specified batch and list of textures.
     * The [textures] list size must be >= [pages]
     * @param batch the batch to draw with
     * @param textures the textures to use for drawing
     */
    fun draw(batch: SpriteBatch, textures: List<Texture>) {
        pageVertices.forEachIndexed { index, vertices ->
            if (vertices.isNotEmpty()) {
                batch.draw(textures[index], vertices.data, 0, vertices.size)
            }
        }
    }

    /**
     * Moves the position of the text by the specified amount.
     * @param tx the amount to move the x position
     * @param ty the amount to move the y position
     */
    fun translate(tx: Float, ty: Float) {
        if (tx == 0f && ty == 0f) return

        x += tx
        y += ty

        pageVertices.forEach { vertices ->
            for (i in vertices.indices step 5) {
                vertices[i] += tx
                vertices[i + 1] += ty
            }
        }
    }

    /**
     * Tints the existing text in the cache.
     * @param tint the tint color
     */
    fun tint(tint: Color) {
        val newTint = tint.toFloatBits()
        if (newTint == currentTint) return
        currentTint = newTint
        tempGlyphCount.fill(0)
        layouts.forEach { layout ->
            val colors = layout.colors
            var colorsIndex = 0
            var nextColorGlyphIndex = 0
            var glyphIndex = 0
            var lastColorFloatBits = 0f
            layout.runs.forEach { run ->
                val glyphs = run.glyphs
                glyphs.forEach {
                    if (glyphIndex++ == nextColorGlyphIndex) {
                        tempColor.setAbgr8888(colors[++colorsIndex])
<<<<<<< HEAD
                        println("before: $tempColor")
                        println("tint: $tint")
=======
                        println(colors[colorsIndex])
>>>>>>> 766ceea3
                        lastColorFloatBits = tempColor.mul(tint).toFloatBits()
                        println("after: $tempColor")
                        nextColorGlyphIndex = if (++colorsIndex < colors.size) colors[colorsIndex] else -1
                    }
                    val offset = tempGlyphCount[it.page] * 20 + 2
                    tempGlyphCount[it.page]++
                    val vertices = pageVertices[it.page]
                    vertices[offset] = lastColorFloatBits
                    vertices[offset + 5] = lastColorFloatBits
                    vertices[offset + 10] = lastColorFloatBits
                    vertices[offset + 15] = lastColorFloatBits
                }
            }
        }
    }

    /**
     * Sets the position of the text.
     * @param px the x coordinate
     * @param py the y coordinate
     */
    fun setPosition(px: Float, py: Float) = translate(px - x, py - y)

    /**
     * Clears any existing glyphs of previous text and adds the new glyphs of the specified string of [text].
     * @param font the font that contains the glyphs to use
     * @param text the string of text to draw
     * @param x the x position to draw the text
     * @param y the y position to draw the text
     * @param scaleX the scale of the x component of the glyphs
     * @param scaleY the scale of the y component of the glyphs
     * @param rotation the rotation of the text to draw
     * @param color the color of the text to draw
     * @param targetWidth the width of the area the text will be drawn, for wrapping or truncation
     * @param align the horizontal alignment of the text, see [HAlign]
     * @param wrap if true, the text will be wrapped within the [targetWidth]
     */
    fun setText(
        font: Font,
        text: CharSequence,
        x: Float,
        y: Float,
        scaleX: Float = 1f,
        scaleY: Float = 1f,
        rotation: Angle = Angle.ZERO,
        color: Color = Color.WHITE,
        targetWidth: Float = 0f,
        align: HAlign = HAlign.LEFT,
        wrap: Boolean = false
    ) {
        clear()
        addText(font, text, x, y, scaleX, scaleY, rotation, color, targetWidth, align, wrap)
    }

    /**
     * Clears any existing glyphs of previous text and uses [layout] to compile the glyphs to cache.
     * @param layout the glyph layout to cache
     * @param x the x position to draw the text
     * @param y the y position to draw the text
     * @param scaleX the scale of the x component of the glyphs
     * @param scaleY the scale of the y component of the glyphs
     * @param rotation the rotation of the text to draw
     * @param color the color of the text to draw
     */
    fun setText(
        layout: GlyphLayout,
        x: Float,
        y: Float,
        scaleX: Float = 1f,
        scaleY: Float = 1f,
        rotation: Angle = Angle.ZERO,
        color: Color = Color.WHITE,
    ) {
        clear()
        addToCache(layout, x, y, scaleX, scaleY, rotation, color)
    }

    /**
     * Adds new glyphs of the specified string of [text] on top of any existing glyphs.
     * @param font the font that contains the glyphs to use
     * @param text the string of text to draw
     * @param x the x position to draw the text
     * @param y the y position to draw the text
     * @param scaleX the scale of the x component of the glyphs
     * @param scaleY the scale of the y component of the glyphs
     * @param rotation the rotation of the text to draw
     * @param color the color of the text to draw
     * @param targetWidth the width of the area the text will be drawn, for wrapping or truncation
     * @param align the horizontal alignment of the text, see [HAlign]
     * @param wrap if true, the text will be wrapped within the [targetWidth]
     */
    fun addText(
        font: Font,
        text: CharSequence,
        x: Float,
        y: Float,
        scaleX: Float = 1f,
        scaleY: Float = 1f,
        rotation: Angle = Angle.ZERO,
        color: Color = Color.WHITE,
        targetWidth: Float = 0f,
        align: HAlign = HAlign.LEFT,
        wrap: Boolean = false
    ) {
        val layout = GlyphLayout() // TODO use pool
        layout.setText(font, text, color, targetWidth, scaleX, scaleY, align, wrap)
        addToCache(layout, x, y, scaleX, scaleY, rotation, color)
    }

    /**
     * Clears any existing glyphs from the cache.
     */
    fun clear() {
        layouts.clear()
        x = 0f
        y = 0f
        pageVertices.forEach {
            it.clear()
        }
    }

    private fun addToCache(
        layout: GlyphLayout, x: Float, y: Float, scaleX: Float, scaleY: Float, rotation: Angle, color: Color
    ) {
        layouts += layout
        layout.runs.forEach { run ->
            var tx = x + run.x
            val ty = y + run.y
            lastX = tx
            lastY = ty
            if (rotation != Angle.ZERO) {
                temp4.setToIdentity()
                temp4.translate(tx, ty, 0f)
                temp4.rotate(0f, 0f, rotation.degrees)
            }
            run.glyphs.forEachIndexed { index, glyph ->
                tx += run.advances[index]
                addGlyph(
                    glyph,
                    tx + (glyph.left - glyph.right) * scaleX,
                    ty + (glyph.top + glyph.height) * scaleY,
                    scaleX,
                    scaleY,
                    rotation,
                    color
                )
            }
        }
    }

    private fun addGlyph(
        glyph: GlyphMetrics,
        tx: Float,
        ty: Float,
        scaleX: Float,
        scaleY: Float,
        rotation: Angle,
        color: Color,
    ) {
        if (rotation != Angle.ZERO) {
            temp4.translate(tx - lastX, ty - lastY, 0f)
        }
        lastX = tx
        lastY = ty
        val mx = (if (rotation == Angle.ZERO) tx else temp4[12])
        val my = (if (rotation == Angle.ZERO) ty else temp4[13])

        val p1x = 0f
        val p1y = -glyph.height * scaleY
        val p2x = glyph.width * scaleX
        val p2y = 0f

        var x1: Float = p1x
        var y1: Float = p1y
        var x2: Float = p2x
        var y2: Float = p1y
        var x3: Float = p2x
        var y3: Float = p2y
        var x4: Float = p1x
        var y4: Float = p2y
        if (rotation != Angle.ZERO) {
            val cos = rotation.cosine
            val sin = rotation.sine

            x1 = cos * p1x - sin * p1y
            y1 = sin * p1x + cos * p1y

            x2 = cos * p2x - sin * p1y
            y2 = sin * p2x + cos * p1y

            x3 = cos * p2x - sin * p2y
            y3 = sin * p2x + cos * p2y

            x4 = x1 + (x3 - x2)
            y4 = y3 - (y2 - y1)
        }
        x1 += mx
        y1 += my
        x2 += mx
        y2 += my
        x3 += mx
        y3 += my
        x4 += mx
        y4 += my

        val colorBits = color.toFloatBits()
        val u = glyph.u
        val v = glyph.v2
        val u2 = glyph.u2
        val v2 = glyph.v

        val vertices = pageVertices[glyph.page]

        vertices.run { // bottom left
            add(x1)
            add(y1)
            add(colorBits)
            add(u)
            add(v)
        }

        vertices.run { // top left
            add(x4)
            add(y4)
            add(colorBits)
            add(u)
            add(v2)
        }
        vertices.run { // top right
            add(x3)
            add(y3)
            add(colorBits)
            add(u2)
            add(v2)
        }
        vertices.run { // bottom right
            add(x2)
            add(y2)
            add(colorBits)
            add(u2)
            add(v)
        }
    }

    companion object {
        private val tempColor = MutableColor()
    }
}<|MERGE_RESOLUTION|>--- conflicted
+++ resolved
@@ -84,14 +84,7 @@
                 glyphs.forEach {
                     if (glyphIndex++ == nextColorGlyphIndex) {
                         tempColor.setAbgr8888(colors[++colorsIndex])
-<<<<<<< HEAD
-                        println("before: $tempColor")
-                        println("tint: $tint")
-=======
-                        println(colors[colorsIndex])
->>>>>>> 766ceea3
                         lastColorFloatBits = tempColor.mul(tint).toFloatBits()
-                        println("after: $tempColor")
                         nextColorGlyphIndex = if (++colorsIndex < colors.size) colors[colorsIndex] else -1
                     }
                     val offset = tempGlyphCount[it.page] * 20 + 2
